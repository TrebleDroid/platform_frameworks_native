/*
 ** Copyright 2007, The Android Open Source Project
 **
 ** Licensed under the Apache License, Version 2.0 (the "License");
 ** you may not use this file except in compliance with the License.
 ** You may obtain a copy of the License at
 **
 **     http://www.apache.org/licenses/LICENSE-2.0
 **
 ** Unless required by applicable law or agreed to in writing, software
 ** distributed under the License is distributed on an "AS IS" BASIS,
 ** WITHOUT WARRANTIES OR CONDITIONS OF ANY KIND, either express or implied.
 ** See the License for the specific language governing permissions and
 ** limitations under the License.
 */

//#define LOG_NDEBUG 0
#define ATRACE_TAG ATRACE_TAG_GRAPHICS

#include "EGL/Loader.h"

#include <android-base/properties.h>
#include <android/dlext.h>
#include <cutils/properties.h>
#include <dirent.h>
#include <dlfcn.h>
#include <graphicsenv/GraphicsEnv.h>
#include <log/log.h>
#include <utils/Timers.h>
#include <vndksupport/linker.h>

#include <string>

#include "EGL/eglext_angle.h"
#include "egl_platform_entries.h"
#include "egl_trace.h"
#include "egldefs.h"

namespace android {

/*
 * EGL userspace drivers must be provided either:
 * - as a single library:
 *      /vendor/${LIB}/egl/libGLES.so
 *
 * - as separate libraries:
 *      /vendor/${LIB}/egl/libEGL.so
 *      /vendor/${LIB}/egl/libGLESv1_CM.so
 *      /vendor/${LIB}/egl/libGLESv2.so
 *
 * For backward compatibility and to facilitate the transition to
 * this new naming scheme, the loader will additionally look for:
 *
 *      /vendor/${LIB}/egl/lib{GLES | [EGL|GLESv1_CM|GLESv2]}_${SUFFIX}.so
 *
 */

#ifndef SYSTEM_LIB_PATH
#if defined(__LP64__)
#define SYSTEM_LIB_PATH "/system/lib64"
#else
#define SYSTEM_LIB_PATH "/system/lib"
#endif
#endif

static const char* PERSIST_DRIVER_SUFFIX_PROPERTY = "persist.graphics.egl";
static const char* RO_DRIVER_SUFFIX_PROPERTY = "ro.hardware.egl";
static const char* RO_BOARD_PLATFORM_PROPERTY = "ro.board.platform";
static const char* ANGLE_SUFFIX_VALUE = "angle";

static const char* HAL_SUBNAME_KEY_PROPERTIES[3] = {
        PERSIST_DRIVER_SUFFIX_PROPERTY,
        RO_DRIVER_SUFFIX_PROPERTY,
        RO_BOARD_PLATFORM_PROPERTY,
};

static const char* const VENDOR_LIB_EGL_DIR =
#if defined(__LP64__)
        "/vendor/lib64/egl";
#else
        "/vendor/lib/egl";
#endif

static const char* const SYSTEM_LIB_DIR =
#if defined(__LP64__)
        "/system/lib64";
#else
        "/system/lib";
#endif

static void* do_dlopen(const char* path, int mode) {
    ATRACE_CALL();
    return dlopen(path, mode);
}

static void* do_android_dlopen_ext(const char* path, int mode, const android_dlextinfo* info) {
    ATRACE_CALL();
    return android_dlopen_ext(path, mode, info);
}

static void* do_android_load_sphal_library(const char* path, int mode) {
    ATRACE_CALL();
    return android_load_sphal_library(path, mode);
}

static int do_android_unload_sphal_library(void* dso) {
    ATRACE_CALL();
    return android_unload_sphal_library(dso);
}

static void* load_wrapper(const char* path) {
    void* so = do_dlopen(path, RTLD_NOW | RTLD_LOCAL);
    ALOGE_IF(!so, "dlopen(\"%s\") failed: %s", path, dlerror());
    return so;
}

Loader& Loader::getInstance() {
    static Loader loader;
    return loader;
}

Loader::driver_t::driver_t(void* gles)
{
    dso[0] = gles;
    for (size_t i=1 ; i<NELEM(dso) ; i++)
        dso[i] = nullptr;
}

Loader::driver_t::~driver_t()
{
    for (size_t i=0 ; i<NELEM(dso) ; i++) {
        if (dso[i]) {
            dlclose(dso[i]);
            dso[i] = nullptr;
        }
    }
}

int Loader::driver_t::set(void* hnd, int32_t api)
{
    switch (api) {
        case EGL:
            dso[0] = hnd;
            break;
        case GLESv1_CM:
            dso[1] = hnd;
            break;
        case GLESv2:
            dso[2] = hnd;
            break;
        default:
            return -EOVERFLOW;
    }
    return 0;
}

Loader::Loader()
    : getProcAddress(nullptr)
{
}

Loader::~Loader() {
}

// Check whether the loaded system drivers should be unloaded in order to
// load ANGLE or the updatable graphics drivers.
// If ANGLE namespace is set, it means the application is identified to run on top of ANGLE.
// If updatable graphics driver namespace is set, it means the application is identified to
// run on top of updatable graphics drivers.
static bool should_unload_system_driver(egl_connection_t* cnx) {
    // Return false if the system driver has been unloaded once.
    if (cnx->systemDriverUnloaded) {
        return false;
    }

    // Return true if ANGLE namespace is set.
    android_namespace_t* ns = android::GraphicsEnv::getInstance().getAngleNamespace();
    if (ns) {
        // Unless the default GLES driver is ANGLE and the process should use system ANGLE, since
        // the intended GLES driver is already loaded.
        // This should be updated in a later patch that cleans up namespaces
        if (!(cnx->angleLoaded && android::GraphicsEnv::getInstance().shouldUseSystemAngle())) {
            return true;
        }
    }

    // Return true if native GLES drivers should be used and ANGLE is already loaded.
    if (android::GraphicsEnv::getInstance().shouldUseNativeDriver() && cnx->angleLoaded) {
        return true;
    }

    // Return true if updated driver namespace is set.
    ns = android::GraphicsEnv::getInstance().getDriverNamespace();
    if (ns) {
        return true;
    }

    return false;
}

static void uninit_api(char const* const* api, __eglMustCastToProperFunctionPointerType* curr) {
    while (*api) {
        *curr++ = nullptr;
        api++;
    }
}

void Loader::unload_system_driver(egl_connection_t* cnx) {
    ATRACE_CALL();

    uninit_api(gl_names,
               (__eglMustCastToProperFunctionPointerType*)&cnx
                       ->hooks[egl_connection_t::GLESv2_INDEX]
                       ->gl);
    uninit_api(gl_names,
               (__eglMustCastToProperFunctionPointerType*)&cnx
                       ->hooks[egl_connection_t::GLESv1_INDEX]
                       ->gl);
    uninit_api(egl_names, (__eglMustCastToProperFunctionPointerType*)&cnx->egl);

    if (cnx->dso) {
        ALOGD("Unload system gl driver.");
        driver_t* hnd = (driver_t*)cnx->dso;
        if (hnd->dso[2]) {
            do_android_unload_sphal_library(hnd->dso[2]);
        }
        if (hnd->dso[1]) {
            do_android_unload_sphal_library(hnd->dso[1]);
        }
        if (hnd->dso[0]) {
            do_android_unload_sphal_library(hnd->dso[0]);
        }
        cnx->dso = nullptr;
        cnx->angleLoaded = false;
    }

    cnx->systemDriverUnloaded = true;
}

void* Loader::open(egl_connection_t* cnx) {
    ATRACE_CALL();
    const nsecs_t openTime = systemTime();

    if (cnx->dso && should_unload_system_driver(cnx)) {
        unload_system_driver(cnx);
    }

    // If a driver has been loaded, return the driver directly.
    if (cnx->dso) {
        return cnx->dso;
    }

    driver_t* hnd = nullptr;
    // Firstly, try to load ANGLE driver, if ANGLE should be loaded and fail, abort.
    if (android::GraphicsEnv::getInstance().shouldUseAngle()) {
        hnd = attempt_to_load_angle(cnx);
        LOG_ALWAYS_FATAL_IF(!hnd, "Failed to load ANGLE.");
    }

    if (!hnd) {
        // Secondly, try to load from driver apk.
        hnd = attempt_to_load_updated_driver(cnx);

        // If updated driver apk is set but fail to load, abort here.
        LOG_ALWAYS_FATAL_IF(android::GraphicsEnv::getInstance().getDriverNamespace(),
                            "couldn't find an OpenGL ES implementation from %s",
                            android::GraphicsEnv::getInstance().getDriverPath().c_str());
    }

    // Attempt to load native GLES drivers specified by ro.hardware.egl if native is selected.
    // If native is selected but fail to load, abort.
    if (!hnd && android::GraphicsEnv::getInstance().shouldUseNativeDriver()) {
        auto driverSuffix = base::GetProperty(RO_DRIVER_SUFFIX_PROPERTY, "");
        LOG_ALWAYS_FATAL_IF(driverSuffix.empty(),
                            "Native GLES driver is selected but not specified in %s",
                            RO_DRIVER_SUFFIX_PROPERTY);
        hnd = attempt_to_load_system_driver(cnx, driverSuffix.c_str(), true);
        LOG_ALWAYS_FATAL_IF(!hnd, "Native GLES driver is selected but failed to load. %s=%s",
                            RO_DRIVER_SUFFIX_PROPERTY, driverSuffix.c_str());
    }

    // Finally, try to load default driver.
    bool failToLoadFromDriverSuffixProperty = false;
    if (!hnd) {
        // Start by searching for the library name appended by the system
        // properties of the GLES userspace driver in both locations.
        // i.e.:
        //      libGLES_${prop}.so, or:
        //      libEGL_${prop}.so, libGLESv1_CM_${prop}.so, libGLESv2_${prop}.so
        for (auto key : HAL_SUBNAME_KEY_PROPERTIES) {
            auto prop = base::GetProperty(key, "");
            if (prop.empty()) {
                continue;
            }
            hnd = attempt_to_load_system_driver(cnx, prop.c_str(), true);
            if (!hnd) {
                ALOGD("Failed to load drivers from property %s with value %s", key, prop.c_str());
                failToLoadFromDriverSuffixProperty = true;
            }

            // Abort regardless of whether subsequent properties are set, the value must be set
            // correctly with the first property that has a value.
            break;
        }
    }

    if (!hnd) {
        // Can't find graphics driver by appending the value from system properties, now search for
        // the exact name without any suffix of the GLES userspace driver in both locations.
        // i.e.:
        //      libGLES.so, or:
        //      libEGL.so, libGLESv1_CM.so, libGLESv2.so
        hnd = attempt_to_load_system_driver(cnx, nullptr, true);
    }

    if (!hnd && !failToLoadFromDriverSuffixProperty &&
        property_get_int32("ro.vendor.api_level", 0) < __ANDROID_API_U__) {
        // Still can't find the graphics drivers with the exact name. This time try to use wildcard
        // matching if the device is launched before Android 14.
        hnd = attempt_to_load_system_driver(cnx, nullptr, false);
    }

    if (!hnd) {
        android::GraphicsEnv::getInstance().setDriverLoaded(android::GpuStatsInfo::Api::API_GL,
                                                            false, systemTime() - openTime);
    } else {
        // init_angle_backend will check if loaded driver is ANGLE or not,
        // will set cnx->angleLoaded appropriately.
        // Do this here so that we use ANGLE path when driver is ANGLE (e.g. loaded as native),
        // not just loading ANGLE as option.
        attempt_to_init_angle_backend(hnd->dso[2], cnx);
    }

    LOG_ALWAYS_FATAL_IF(!hnd,
                        "couldn't find an OpenGL ES implementation, make sure one of %s, %s and %s "
                        "is set",
                        HAL_SUBNAME_KEY_PROPERTIES[0], HAL_SUBNAME_KEY_PROPERTIES[1],
                        HAL_SUBNAME_KEY_PROPERTIES[2]);

    if (!cnx->libEgl) {
        cnx->libEgl = load_wrapper(SYSTEM_LIB_PATH "/libEGL.so");
    }
    if (!cnx->libGles1) {
        cnx->libGles1 = load_wrapper(SYSTEM_LIB_PATH "/libGLESv1_CM.so");
    }
    if (!cnx->libGles2) {
        cnx->libGles2 = load_wrapper(SYSTEM_LIB_PATH "/libGLESv2.so");
    }

    if (!cnx->libEgl || !cnx->libGles2 || !cnx->libGles1) {
        android::GraphicsEnv::getInstance().setDriverLoaded(android::GpuStatsInfo::Api::API_GL,
                                                            false, systemTime() - openTime);
    }

    LOG_ALWAYS_FATAL_IF(!cnx->libEgl,
            "couldn't load system EGL wrapper libraries");

    LOG_ALWAYS_FATAL_IF(!cnx->libGles2 || !cnx->libGles1,
                        "couldn't load system OpenGL ES wrapper libraries");

    android::GraphicsEnv::getInstance().setDriverLoaded(android::GpuStatsInfo::Api::API_GL, true,
                                                        systemTime() - openTime);

    return (void*)hnd;
}

void Loader::close(egl_connection_t* cnx)
{
    driver_t* hnd = (driver_t*) cnx->dso;
    delete hnd;
    cnx->dso = nullptr;

    cnx->angleLoaded = false;
}

void Loader::init_api(void* dso,
        char const * const * api,
        char const * const * ref_api,
        __eglMustCastToProperFunctionPointerType* curr,
        getProcAddressType getProcAddress)
{
    ATRACE_CALL();

    const ssize_t SIZE = 256;
    char scrap[SIZE];
    while (*api) {
        char const * name = *api;
        if (ref_api) {
            char const * ref_name = *ref_api;
            if (std::strcmp(name, ref_name) != 0) {
                *curr++ = nullptr;
                ref_api++;
                continue;
            }
        }

        __eglMustCastToProperFunctionPointerType f =
            (__eglMustCastToProperFunctionPointerType)dlsym(dso, name);
        if (f == nullptr) {
            // couldn't find the entry-point, use eglGetProcAddress()
            f = getProcAddress(name);
        }
        if (f == nullptr) {
            // Try without the OES postfix
            ssize_t index = ssize_t(strlen(name)) - 3;
            if ((index>0 && (index<SIZE-1)) && (!strcmp(name+index, "OES"))) {
                strncpy(scrap, name, index);
                scrap[index] = 0;
                f = (__eglMustCastToProperFunctionPointerType)dlsym(dso, scrap);
                //ALOGD_IF(f, "found <%s> instead", scrap);
            }
        }
        if (f == nullptr) {
            // Try with the OES postfix
            ssize_t index = ssize_t(strlen(name)) - 3;
            if (index>0 && strcmp(name+index, "OES")) {
                snprintf(scrap, SIZE, "%sOES", name);
                f = (__eglMustCastToProperFunctionPointerType)dlsym(dso, scrap);
                //ALOGD_IF(f, "found <%s> instead", scrap);
            }
        }
        if (f == nullptr) {
            //ALOGD("%s", name);
            f = (__eglMustCastToProperFunctionPointerType)gl_unimplemented;

            /*
             * GL_EXT_debug_marker is special, we always report it as
             * supported, it's handled by GLES_trace. If GLES_trace is not
             * enabled, then these are no-ops.
             */
            if (!strcmp(name, "glInsertEventMarkerEXT")) {
                f = (__eglMustCastToProperFunctionPointerType)gl_noop;
            } else if (!strcmp(name, "glPushGroupMarkerEXT")) {
                f = (__eglMustCastToProperFunctionPointerType)gl_noop;
            } else if (!strcmp(name, "glPopGroupMarkerEXT")) {
                f = (__eglMustCastToProperFunctionPointerType)gl_noop;
            }
        }
        *curr++ = f;
        api++;
        if (ref_api) ref_api++;
    }
}

static std::string findLibrary(const std::string libraryName, const std::string searchPath,
                               const bool exact) {
    if (exact) {
        std::string absolutePath = searchPath + "/" + libraryName + ".so";
        if (!access(absolutePath.c_str(), R_OK)) {
            return absolutePath;
        }
        return std::string();
    }

    DIR* d = opendir(searchPath.c_str());
    if (d != nullptr) {
        struct dirent* e;
        while ((e = readdir(d)) != nullptr) {
            if (e->d_type == DT_DIR) {
                continue;
            }
            if (!strcmp(e->d_name, "libGLES_android.so")) {
                // always skip the software renderer
                continue;
            }
            if (strstr(e->d_name, libraryName.c_str()) == e->d_name) {
                if (!strcmp(e->d_name + strlen(e->d_name) - 3, ".so")) {
                    std::string result = searchPath + "/" + e->d_name;
                    closedir(d);
                    return result;
                }
            }
        }
        closedir(d);
    }
    // Driver not found. gah.
    return std::string();
}

static void* load_system_driver(const char* kind, const char* suffix, const bool exact) {
    ATRACE_CALL();

    std::string libraryName = std::string("lib") + kind;
    if (suffix) {
        libraryName += std::string("_") + suffix;
    } else if (!exact) {
        // Deprecated for devices launching in Android 14
        // Look for files that match
        //      libGLES_*.so, or,
        //      libEGL_*.so, libGLESv1_CM_*.so, libGLESv2_*.so
        libraryName += std::string("_");
    }

    void* dso = nullptr;

    // Only use sphal namespace when system ANGLE binaries are not the default drivers.
    const bool useSphalNamespace = strcmp(suffix, ANGLE_SUFFIX_VALUE) != 0;

    const std::string absolutePath =
            findLibrary(libraryName, useSphalNamespace ? VENDOR_LIB_EGL_DIR : SYSTEM_LIB_PATH,
                        exact);
    if (absolutePath.empty()) {
        // this happens often, we don't want to log an error
        return nullptr;
    }
    const char* const driverAbsolutePath = absolutePath.c_str();

    // Currently the default driver is unlikely to be ANGLE on most devices,
    // hence put this first.
    if (useSphalNamespace) {
        // Try to load drivers from the 'sphal' namespace, if it exist. Fall back to
        // the original routine when the namespace does not exist.
        // See /system/linkerconfig/contents/namespace for the configuration of the
        // sphal namespace.
        dso = do_android_load_sphal_library(driverAbsolutePath, RTLD_NOW | RTLD_LOCAL);
    } else {
        // Try to load drivers from the default namespace.
        // See /system/linkerconfig/contents/namespace for the configuration of the
        // default namespace.
        dso = do_dlopen(driverAbsolutePath, RTLD_NOW | RTLD_LOCAL);
    }

    if (dso == nullptr) {
        const char* err = dlerror();
        ALOGE("load_driver(%s): %s", driverAbsolutePath, err ? err : "unknown");
        return nullptr;
    }

    ALOGV("loaded %s", driverAbsolutePath);

    return dso;
}

static void* load_angle(const char* kind, android_namespace_t* ns) {
    std::string name = std::string("lib") + kind + "_angle.so";
    void* so = nullptr;

    if (android::GraphicsEnv::getInstance().shouldUseSystemAngle()) {
        so = do_dlopen(name.c_str(), RTLD_NOW | RTLD_LOCAL);
    } else {
        const android_dlextinfo dlextinfo = {
                .flags = ANDROID_DLEXT_USE_NAMESPACE,
                .library_namespace = ns,
        };
        so = do_android_dlopen_ext(name.c_str(), RTLD_LOCAL | RTLD_NOW, &dlextinfo);
    }

    if (so) {
        return so;
    } else {
        ALOGE("dlopen_ext(\"%s\") failed: %s", name.c_str(), dlerror());
    }

    return nullptr;
}

static void* load_updated_driver(const char* kind, android_namespace_t* ns) {
    ATRACE_CALL();
    const android_dlextinfo dlextinfo = {
        .flags = ANDROID_DLEXT_USE_NAMESPACE,
        .library_namespace = ns,
    };
    void* so = nullptr;
    for (auto key : HAL_SUBNAME_KEY_PROPERTIES) {
        auto prop = base::GetProperty(key, "");
        if (prop.empty()) {
            continue;
        }
        std::string name = std::string("lib") + kind + "_" + prop + ".so";
        so = do_android_dlopen_ext(name.c_str(), RTLD_LOCAL | RTLD_NOW, &dlextinfo);
        if (so) {
            return so;
        }
        ALOGE("Could not load %s from updatable gfx driver namespace: %s.", name.c_str(),
              dlerror());
    }
    return nullptr;
}

Loader::driver_t* Loader::attempt_to_load_angle(egl_connection_t* cnx) {
    ATRACE_CALL();

    android_namespace_t* ns = android::GraphicsEnv::getInstance().getAngleNamespace();
    // ANGLE namespace is used for loading ANGLE from apk, and hence if namespace is not
    // constructed, it means ANGLE apk is not set to be the OpenGL ES driver.
    // Hence skip if ANGLE apk and system ANGLE are not set to be the OpenGL ES driver.
    if (!ns && !android::GraphicsEnv::getInstance().shouldUseSystemAngle()) {
        return nullptr;
    }

<<<<<<< HEAD
    // use ANGLE APK driver
    android::GraphicsEnv::getInstance().setDriverToLoad(android::GpuStatsInfo::Driver::ANGLE);
=======
>>>>>>> 826244e8
    driver_t* hnd = nullptr;

    // ANGLE doesn't ship with GLES library, and thus we skip GLES driver.
    void* dso = load_angle("EGL", ns);
    if (dso) {
        initialize_api(dso, cnx, EGL);
        hnd = new driver_t(dso);

        dso = load_angle("GLESv1_CM", ns);
        initialize_api(dso, cnx, GLESv1_CM);
        hnd->set(dso, GLESv1_CM);

        dso = load_angle("GLESv2", ns);
        initialize_api(dso, cnx, GLESv2);
        hnd->set(dso, GLESv2);
    }
    return hnd;
}

void Loader::attempt_to_init_angle_backend(void* dso, egl_connection_t* cnx) {
    void* pANGLEGetDisplayPlatform = dlsym(dso, "ANGLEGetDisplayPlatform");
    if (pANGLEGetDisplayPlatform) {
        ALOGV("ANGLE GLES library loaded");
        cnx->angleLoaded = true;
        android::GraphicsEnv::getInstance().setDriverToLoad(android::GpuStatsInfo::Driver::ANGLE);
    } else {
        ALOGV("Native GLES library loaded");
        cnx->angleLoaded = false;
    }
}

Loader::driver_t* Loader::attempt_to_load_updated_driver(egl_connection_t* cnx) {
    ATRACE_CALL();

    android_namespace_t* ns = android::GraphicsEnv::getInstance().getDriverNamespace();
    if (!ns) {
        return nullptr;
    }

    ALOGD("Load updated gl driver.");
    android::GraphicsEnv::getInstance().setDriverToLoad(android::GpuStatsInfo::Driver::GL_UPDATED);
    driver_t* hnd = nullptr;
    void* dso = load_updated_driver("GLES", ns);
    if (dso) {
        initialize_api(dso, cnx, EGL | GLESv1_CM | GLESv2);
        hnd = new driver_t(dso);
        return hnd;
    }

    dso = load_updated_driver("EGL", ns);
    if (dso) {
        initialize_api(dso, cnx, EGL);
        hnd = new driver_t(dso);

        dso = load_updated_driver("GLESv1_CM", ns);
        initialize_api(dso, cnx, GLESv1_CM);
        hnd->set(dso, GLESv1_CM);

        dso = load_updated_driver("GLESv2", ns);
        initialize_api(dso, cnx, GLESv2);
        hnd->set(dso, GLESv2);
    }
    return hnd;
}

Loader::driver_t* Loader::attempt_to_load_system_driver(egl_connection_t* cnx, const char* suffix,
                                                        const bool exact) {
    ATRACE_CALL();
    if (suffix && strcmp(suffix, "angle") == 0) {
        // use system ANGLE driver
        android::GraphicsEnv::getInstance().setDriverToLoad(android::GpuStatsInfo::Driver::ANGLE);
    } else {
        android::GraphicsEnv::getInstance().setDriverToLoad(android::GpuStatsInfo::Driver::GL);
    }

    driver_t* hnd = nullptr;
    void* dso = load_system_driver("GLES", suffix, exact);
    if (dso) {
        initialize_api(dso, cnx, EGL | GLESv1_CM | GLESv2);
        hnd = new driver_t(dso);
        return hnd;
    }
    dso = load_system_driver("EGL", suffix, exact);
    if (dso) {
        initialize_api(dso, cnx, EGL);
        hnd = new driver_t(dso);

        dso = load_system_driver("GLESv1_CM", suffix, exact);
        initialize_api(dso, cnx, GLESv1_CM);
        hnd->set(dso, GLESv1_CM);

        dso = load_system_driver("GLESv2", suffix, exact);
        initialize_api(dso, cnx, GLESv2);
        hnd->set(dso, GLESv2);
    }
    return hnd;
}

void Loader::initialize_api(void* dso, egl_connection_t* cnx, uint32_t mask) {
    if (mask & EGL) {
        getProcAddress = (getProcAddressType)dlsym(dso, "eglGetProcAddress");

        ALOGE_IF(!getProcAddress,
                "can't find eglGetProcAddress() in EGL driver library");

        egl_t* egl = &cnx->egl;
        __eglMustCastToProperFunctionPointerType* curr =
            (__eglMustCastToProperFunctionPointerType*)egl;
        char const * const * api = egl_names;
        while (*api) {
            char const * name = *api;
            __eglMustCastToProperFunctionPointerType f =
                (__eglMustCastToProperFunctionPointerType)dlsym(dso, name);
            if (f == nullptr) {
                // couldn't find the entry-point, use eglGetProcAddress()
                f = getProcAddress(name);
                if (f == nullptr) {
                    f = (__eglMustCastToProperFunctionPointerType)nullptr;
                }
            }
            *curr++ = f;
            api++;
        }
    }

    if (mask & GLESv1_CM) {
        init_api(dso, gl_names_1, gl_names,
            (__eglMustCastToProperFunctionPointerType*)
                &cnx->hooks[egl_connection_t::GLESv1_INDEX]->gl,
            getProcAddress);
    }

    if (mask & GLESv2) {
        init_api(dso, gl_names, nullptr,
            (__eglMustCastToProperFunctionPointerType*)
                &cnx->hooks[egl_connection_t::GLESv2_INDEX]->gl,
            getProcAddress);
    }
}

} // namespace android<|MERGE_RESOLUTION|>--- conflicted
+++ resolved
@@ -588,11 +588,8 @@
         return nullptr;
     }
 
-<<<<<<< HEAD
     // use ANGLE APK driver
     android::GraphicsEnv::getInstance().setDriverToLoad(android::GpuStatsInfo::Driver::ANGLE);
-=======
->>>>>>> 826244e8
     driver_t* hnd = nullptr;
 
     // ANGLE doesn't ship with GLES library, and thus we skip GLES driver.
