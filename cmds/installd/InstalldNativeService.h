--- conflicted
+++ resolved
@@ -204,18 +204,10 @@
                                        const std::string& seInfo, int32_t targetSdkVersion,
                                        int64_t* _aidl_return);
 
-<<<<<<< HEAD
-    binder::Status createAppDirectoryForSupplementalData(const std::optional<std::string>& uuid,
-                                                         const std::string& packageName,
-                                                         int32_t userId, int32_t appId,
-                                                         int32_t previousAppId,
-                                                         const std::string& seInfo, int32_t flags);
-=======
     binder::Status createSdkSandboxDataDirectory(const std::optional<std::string>& uuid,
                                                  const std::string& packageName, int32_t userId,
                                                  int32_t appId, int32_t previousAppId,
                                                  const std::string& seInfo, int32_t flags);
->>>>>>> 27223c51
 };
 
 }  // namespace installd
