/*
** Copyright 2008, The Android Open Source Project
**
** Licensed under the Apache License, Version 2.0 (the "License");
** you may not use this file except in compliance with the License.
** You may obtain a copy of the License at
**
**     http://www.apache.org/licenses/LICENSE-2.0
**
** Unless required by applicable law or agreed to in writing, software
** distributed under the License is distributed on an "AS IS" BASIS,
** WITHOUT WARRANTIES OR CONDITIONS OF ANY KIND, either express or implied.
** See the License for the specific language governing permissions and
** limitations under the License.
*/

#include "utils.h"

#include <errno.h>
#include <fcntl.h>
#include <fts.h>
#include <poll.h>
#include <stdlib.h>
#include <sys/capability.h>
#include <sys/pidfd.h>
#include <sys/stat.h>
#include <sys/statvfs.h>
#include <sys/wait.h>
#include <sys/xattr.h>
#include <unistd.h>
#include <uuid/uuid.h>

#include <android-base/file.h>
#include <android-base/logging.h>
#include <android-base/stringprintf.h>
#include <android-base/strings.h>
#include <android-base/unique_fd.h>
#include <cutils/fs.h>
#include <cutils/properties.h>
#include <log/log.h>
#include <private/android_filesystem_config.h>
#include <private/android_projectid_config.h>

#include "dexopt_return_codes.h"
#include "globals.h"  // extern variables.
#include "QuotaUtils.h"

#ifndef LOG_TAG
#define LOG_TAG "installd"
#endif

#define DEBUG_XATTRS 0

using android::base::Dirname;
using android::base::EndsWith;
using android::base::Fdopendir;
using android::base::StringPrintf;
using android::base::unique_fd;

namespace android {
namespace installd {

using namespace std::literals;

static constexpr auto deletedSuffix = "==deleted=="sv;

/**
 * Check that given string is valid filename, and that it attempts no
 * parent or child directory traversal.
 */
bool is_valid_filename(const std::string& name) {
    if (name.empty() || (name == ".") || (name == "..")
            || (name.find('/') != std::string::npos)) {
        return false;
    } else {
        return true;
    }
}

static void check_package_name(const char* package_name) {
    CHECK(is_valid_filename(package_name));
    CHECK(is_valid_package_name(package_name));
}

static std::string resolve_ce_path_by_inode_or_fallback(const std::string& root_path,
        ino_t ce_data_inode, const std::string& fallback) {
    if (ce_data_inode != 0) {
        DIR* dir = opendir(root_path.c_str());
        if (dir == nullptr) {
            PLOG(ERROR) << "Failed to opendir " << root_path;
            return fallback;
        }

        struct dirent* ent;
        while ((ent = readdir(dir))) {
            if (ent->d_ino == ce_data_inode) {
                auto resolved = StringPrintf("%s/%s", root_path.c_str(), ent->d_name);
                if (resolved != fallback) {
                    LOG(DEBUG) << "Resolved path " << resolved << " for inode " << ce_data_inode
                            << " instead of " << fallback;
                }
                closedir(dir);
                return resolved;
            }
        }
        LOG(WARNING) << "Failed to resolve inode " << ce_data_inode << "; using " << fallback;
        closedir(dir);
        return fallback;
    } else {
        return fallback;
    }
}

/**
 * Create the path name where package data should be stored for the given
 * volume UUID, package name, and user ID. An empty UUID is assumed to be
 * internal storage.
 */
std::string create_data_user_ce_package_path(const char* volume_uuid,
        userid_t user, const char* package_name) {
    check_package_name(package_name);
    return StringPrintf("%s/%s",
            create_data_user_ce_path(volume_uuid, user).c_str(), package_name);
}

/**
 * Create the path name where package data should be stored for the given
 * volume UUID, package name, and user ID. An empty UUID is assumed to be
 * internal storage.
 * Compared to create_data_user_ce_package_path this method always return the
 * ".../user/..." directory.
 */
std::string create_data_user_ce_package_path_as_user_link(
        const char* volume_uuid, userid_t userid, const char* package_name) {
    check_package_name(package_name);
    std::string data(create_data_path(volume_uuid));
    return StringPrintf("%s/user/%u/%s", data.c_str(), userid, package_name);
}

std::string create_data_user_ce_package_path(const char* volume_uuid, userid_t user,
        const char* package_name, ino_t ce_data_inode) {
    // For testing purposes, rely on the inode when defined; this could be
    // optimized to use access() in the future.
    auto fallback = create_data_user_ce_package_path(volume_uuid, user, package_name);
    auto user_path = create_data_user_ce_path(volume_uuid, user);
    return resolve_ce_path_by_inode_or_fallback(user_path, ce_data_inode, fallback);
}

std::string create_data_user_de_package_path(const char* volume_uuid,
        userid_t user, const char* package_name) {
    check_package_name(package_name);
    return StringPrintf("%s/%s",
            create_data_user_de_path(volume_uuid, user).c_str(), package_name);
}

std::string create_data_path(const char* volume_uuid) {
    if (volume_uuid == nullptr) {
        return "/data";
    } else if (!strcmp(volume_uuid, "TEST")) {
        CHECK(property_get_bool("ro.debuggable", false));
        return "/data/local/tmp";
    } else {
        CHECK(is_valid_filename(volume_uuid));
        return StringPrintf("/mnt/expand/%s", volume_uuid);
    }
}

/**
 * Create the path name for app data.
 */
std::string create_data_app_path(const char* volume_uuid) {
    return StringPrintf("%s/app", create_data_path(volume_uuid).c_str());
}

/**
 * Create the path name for user data for a certain userid.
 * Keep same implementation as vold to minimize path walking overhead
 */
std::string create_data_user_ce_path(const char* volume_uuid, userid_t userid) {
    std::string data(create_data_path(volume_uuid));
    if (volume_uuid == nullptr && userid == 0) {
        std::string legacy = StringPrintf("%s/data", data.c_str());
        struct stat sb;
        if (lstat(legacy.c_str(), &sb) == 0 && S_ISDIR(sb.st_mode)) {
            /* /data/data is dir, return /data/data for legacy system */
            return legacy;
        }
    }
    return StringPrintf("%s/user/%u", data.c_str(), userid);
}

/**
 * Create the path name for device encrypted user data for a certain userid.
 */
std::string create_data_user_de_path(const char* volume_uuid, userid_t userid) {
    std::string data(create_data_path(volume_uuid));
    return StringPrintf("%s/user_de/%u", data.c_str(), userid);
}

/**
<<<<<<< HEAD
 * Create the path name where supplemental data for all apps will be stored.
 * E.g. /data/misc_ce/0/supplemental
 */
std::string create_data_misc_supplemental_path(const char* uuid, bool isCeData, userid_t user) {
    std::string data(create_data_path(uuid));
    if (isCeData) {
        return StringPrintf("%s/misc_ce/%d/supplemental", data.c_str(), user);
    } else {
        return StringPrintf("%s/misc_de/%d/supplemental", data.c_str(), user);
=======
 * Create the path name where sdk_sandbox data for all apps will be stored.
 * E.g. /data/misc_ce/0/sdksandbox
 */
std::string create_data_misc_sdk_sandbox_path(const char* uuid, bool isCeData, userid_t user) {
    std::string data(create_data_path(uuid));
    if (isCeData) {
        return StringPrintf("%s/misc_ce/%d/sdksandbox", data.c_str(), user);
    } else {
        return StringPrintf("%s/misc_de/%d/sdksandbox", data.c_str(), user);
>>>>>>> 27223c51
    }
}

/**
 * Create the path name where code data for all codes in a particular app will be stored.
<<<<<<< HEAD
 * E.g. /data/misc_ce/0/supplemental/<app-name>
 */
std::string create_data_misc_supplemental_package_path(const char* volume_uuid, bool isCeData,
                                                       userid_t user, const char* package_name) {
    check_package_name(package_name);
    return StringPrintf("%s/%s",
                        create_data_misc_supplemental_path(volume_uuid, isCeData, user).c_str(),
=======
 * E.g. /data/misc_ce/0/sdksandbox/<app-name>
 */
std::string create_data_misc_sdk_sandbox_package_path(const char* volume_uuid, bool isCeData,
                                                      userid_t user, const char* package_name) {
    check_package_name(package_name);
    return StringPrintf("%s/%s",
                        create_data_misc_sdk_sandbox_path(volume_uuid, isCeData, user).c_str(),
>>>>>>> 27223c51
                        package_name);
}

/**
 * Create the path name where shared code data for a particular app will be stored.
<<<<<<< HEAD
 * E.g. /data/misc_ce/0/supplemental/<app-name>/shared
 */
std::string create_data_misc_supplemental_shared_path(const char* volume_uuid, bool isCeData,
                                                      userid_t user, const char* package_name) {
    return StringPrintf("%s/shared",
                        create_data_misc_supplemental_package_path(volume_uuid, isCeData, user,
                                                                   package_name)
=======
 * E.g. /data/misc_ce/0/sdksandbox/<app-name>/shared
 */
std::string create_data_misc_sdk_sandbox_shared_path(const char* volume_uuid, bool isCeData,
                                                     userid_t user, const char* package_name) {
    return StringPrintf("%s/shared",
                        create_data_misc_sdk_sandbox_package_path(volume_uuid, isCeData, user,
                                                                  package_name)
>>>>>>> 27223c51
                                .c_str());
}

std::string create_data_misc_ce_rollback_base_path(const char* volume_uuid, userid_t user) {
    return StringPrintf("%s/misc_ce/%u/rollback", create_data_path(volume_uuid).c_str(), user);
}

std::string create_data_misc_de_rollback_base_path(const char* volume_uuid, userid_t user) {
    return StringPrintf("%s/misc_de/%u/rollback", create_data_path(volume_uuid).c_str(), user);
}

std::string create_data_misc_ce_rollback_path(const char* volume_uuid, userid_t user,
        int32_t snapshot_id) {
    return StringPrintf("%s/%d", create_data_misc_ce_rollback_base_path(volume_uuid, user).c_str(),
          snapshot_id);
}

std::string create_data_misc_de_rollback_path(const char* volume_uuid, userid_t user,
        int32_t snapshot_id) {
    return StringPrintf("%s/%d", create_data_misc_de_rollback_base_path(volume_uuid, user).c_str(),
          snapshot_id);
}

std::string create_data_misc_ce_rollback_package_path(const char* volume_uuid,
        userid_t user, int32_t snapshot_id, const char* package_name) {
    return StringPrintf("%s/%s",
           create_data_misc_ce_rollback_path(volume_uuid, user, snapshot_id).c_str(), package_name);
}

std::string create_data_misc_ce_rollback_package_path(const char* volume_uuid,
        userid_t user, int32_t snapshot_id, const char* package_name, ino_t ce_rollback_inode) {
    auto fallback = create_data_misc_ce_rollback_package_path(volume_uuid, user, snapshot_id,
            package_name);
    auto user_path = create_data_misc_ce_rollback_path(volume_uuid, user, snapshot_id);
    return resolve_ce_path_by_inode_or_fallback(user_path, ce_rollback_inode, fallback);
}

std::string create_data_misc_de_rollback_package_path(const char* volume_uuid,
        userid_t user, int32_t snapshot_id, const char* package_name) {
    return StringPrintf("%s/%s",
           create_data_misc_de_rollback_path(volume_uuid, user, snapshot_id).c_str(), package_name);
}

/**
 * Create the path name for media for a certain userid.
 */
std::string create_data_media_path(const char* volume_uuid, userid_t userid) {
    return StringPrintf("%s/media/%u", create_data_path(volume_uuid).c_str(), userid);
}

std::string create_data_media_package_path(const char* volume_uuid, userid_t userid,
        const char* data_type, const char* package_name) {
    return StringPrintf("%s/Android/%s/%s", create_data_media_path(volume_uuid, userid).c_str(),
            data_type, package_name);
}

std::string create_data_misc_legacy_path(userid_t userid) {
    return StringPrintf("%s/misc/user/%u", create_data_path(nullptr).c_str(), userid);
}

std::string create_primary_cur_profile_dir_path(userid_t userid) {
    return StringPrintf("%s/cur/%u", android_profiles_dir.c_str(), userid);
}

std::string create_primary_current_profile_package_dir_path(userid_t user,
        const std::string& package_name) {
    check_package_name(package_name.c_str());
    return StringPrintf("%s/%s",
            create_primary_cur_profile_dir_path(user).c_str(), package_name.c_str());
}

std::string create_primary_ref_profile_dir_path() {
    return StringPrintf("%s/ref", android_profiles_dir.c_str());
}

std::string create_primary_reference_profile_package_dir_path(const std::string& package_name) {
    check_package_name(package_name.c_str());
    return StringPrintf("%s/ref/%s", android_profiles_dir.c_str(), package_name.c_str());
}

std::string create_data_dalvik_cache_path() {
    return "/data/dalvik-cache";
}

std::string create_system_user_ce_path(userid_t userId) {
    return StringPrintf("%s/system_ce/%u", create_data_path(nullptr).c_str(), userId);
}

std::string create_system_user_ce_package_path(userid_t userId, const char* package_name) {
    check_package_name(package_name);
    return StringPrintf("%s/%s", create_system_user_ce_path(userId).c_str(), package_name);
}

// Keep profile paths in sync with ActivityThread and LoadedApk.
const std::string PROFILE_EXT = ".prof";
const std::string CURRENT_PROFILE_EXT = ".cur";
const std::string SNAPSHOT_PROFILE_EXT = ".snapshot";

// Gets the parent directory and the file name for the given secondary dex path.
// Returns true on success, false on failure (if the dex_path does not have the expected
// structure).
static bool get_secondary_dex_location(const std::string& dex_path,
        std::string* out_dir_name, std::string* out_file_name) {
   size_t dirIndex = dex_path.rfind('/');
   if (dirIndex == std::string::npos) {
        return false;
   }
   if (dirIndex == dex_path.size() - 1) {
        return false;
   }
   *out_dir_name = dex_path.substr(0, dirIndex);
   *out_file_name = dex_path.substr(dirIndex + 1);

   return true;
}

std::string create_current_profile_path(userid_t user, const std::string& package_name,
        const std::string& location, bool is_secondary_dex) {
    if (is_secondary_dex) {
        // Secondary dex current profiles are stored next to the dex files under the oat folder.
        std::string dex_dir;
        std::string dex_name;
        CHECK(get_secondary_dex_location(location, &dex_dir, &dex_name))
                << "Unexpected dir structure for secondary dex " << location;
        return StringPrintf("%s/oat/%s%s%s",
                dex_dir.c_str(), dex_name.c_str(), CURRENT_PROFILE_EXT.c_str(),
                PROFILE_EXT.c_str());
    } else {
        // Profiles for primary apks are under /data/misc/profiles/cur.
        std::string profile_dir = create_primary_current_profile_package_dir_path(
                user, package_name);
        return StringPrintf("%s/%s", profile_dir.c_str(), location.c_str());
    }
}

std::string create_reference_profile_path(const std::string& package_name,
        const std::string& location, bool is_secondary_dex) {
    if (is_secondary_dex) {
        // Secondary dex reference profiles are stored next to the dex files under the oat folder.
        std::string dex_dir;
        std::string dex_name;
        CHECK(get_secondary_dex_location(location, &dex_dir, &dex_name))
                << "Unexpected dir structure for secondary dex " << location;
        return StringPrintf("%s/oat/%s%s",
                dex_dir.c_str(), dex_name.c_str(), PROFILE_EXT.c_str());
    } else {
        // Reference profiles for primary apks are stored in /data/misc/profile/ref.
        std::string profile_dir = create_primary_reference_profile_package_dir_path(package_name);
        return StringPrintf("%s/%s", profile_dir.c_str(), location.c_str());
    }
}

std::string create_snapshot_profile_path(const std::string& package,
        const std::string& profile_name) {
    std::string ref_profile = create_reference_profile_path(package, profile_name,
            /*is_secondary_dex*/ false);
    return ref_profile + SNAPSHOT_PROFILE_EXT;
}

std::vector<userid_t> get_known_users(const char* volume_uuid) {
    std::vector<userid_t> users;

    // We always have an owner
    users.push_back(0);

    std::string path(create_data_path(volume_uuid) + "/" + SECONDARY_USER_PREFIX);
    DIR* dir = opendir(path.c_str());
    if (dir == nullptr) {
        // Unable to discover other users, but at least return owner
        PLOG(ERROR) << "Failed to opendir " << path;
        return users;
    }

    struct dirent* ent;
    while ((ent = readdir(dir))) {
        if (ent->d_type != DT_DIR) {
            continue;
        }

        char* end;
        userid_t user = strtol(ent->d_name, &end, 10);
        if (*end == '\0' && user != 0) {
            LOG(DEBUG) << "Found valid user " << user;
            users.push_back(user);
        }
    }
    closedir(dir);

    return users;
}

int calculate_tree_size(const std::string& path, int64_t* size,
        int32_t include_gid, int32_t exclude_gid, bool exclude_apps) {
    FTS *fts;
    FTSENT *p;
    int64_t matchedSize = 0;
    char *argv[] = { (char*) path.c_str(), nullptr };
    if (!(fts = fts_open(argv, FTS_PHYSICAL | FTS_NOCHDIR | FTS_XDEV, nullptr))) {
        if (errno != ENOENT) {
            PLOG(ERROR) << "Failed to fts_open " << path;
        }
        return -1;
    }
    while ((p = fts_read(fts)) != nullptr) {
        switch (p->fts_info) {
        case FTS_D:
        case FTS_DEFAULT:
        case FTS_F:
        case FTS_SL:
        case FTS_SLNONE:
            int32_t uid = p->fts_statp->st_uid;
            int32_t gid = p->fts_statp->st_gid;
            int32_t user_uid = multiuser_get_app_id(uid);
            int32_t user_gid = multiuser_get_app_id(gid);
            if (exclude_apps && ((user_uid >= AID_APP_START && user_uid <= AID_APP_END)
                    || (user_gid >= AID_CACHE_GID_START && user_gid <= AID_CACHE_GID_END)
                    || (user_gid >= AID_SHARED_GID_START && user_gid <= AID_SHARED_GID_END))) {
                // Don't traverse inside or measure
                fts_set(fts, p, FTS_SKIP);
                break;
            }
            if (include_gid != -1 && gid != include_gid) {
                break;
            }
            if (exclude_gid != -1 && gid == exclude_gid) {
                break;
            }
            matchedSize += (p->fts_statp->st_blocks * 512);
            break;
        }
    }
    fts_close(fts);
#if MEASURE_DEBUG
    if ((include_gid == -1) && (exclude_gid == -1)) {
        LOG(DEBUG) << "Measured " << path << " size " << matchedSize;
    } else {
        LOG(DEBUG) << "Measured " << path << " size " << matchedSize << "; include " << include_gid
                << " exclude " << exclude_gid;
    }
#endif
    *size += matchedSize;
    return 0;
}

/**
 * Checks whether the package name is valid. Returns -1 on error and
 * 0 on success.
 */
bool is_valid_package_name(const std::string& packageName) {
    // This logic is borrowed from PackageParser.java
    bool hasSep = false;
    bool front = true;

    auto it = packageName.begin();
    for (; it != packageName.end() && *it != '-'; it++) {
        char c = *it;
        if ((c >= 'a' && c <= 'z') || (c >= 'A' && c <= 'Z')) {
            front = false;
            continue;
        }
        if (!front) {
            if ((c >= '0' && c <= '9') || c == '_') {
                continue;
            }
        }
        if (c == '.') {
            hasSep = true;
            front = true;
            continue;
        }
        LOG(WARNING) << "Bad package character " << c << " in " << packageName;
        return false;
    }

    if (front) {
        LOG(WARNING) << "Missing separator in " << packageName;
        return false;
    }

    for (; it != packageName.end(); it++) {
        char c = *it;
        if ((c >= 'a' && c <= 'z') || (c >= 'A' && c <= 'Z')) continue;
        if ((c >= '0' && c <= '9') || c == '_' || c == '-' || c == '=') continue;
        LOG(WARNING) << "Bad suffix character " << c << " in " << packageName;
        return false;
    }

    return true;
}

static int _delete_dir_contents(DIR *d,
                                int (*exclusion_predicate)(const char *name, const int is_dir))
{
    int result = 0;
    struct dirent *de;
    int dfd;

    dfd = dirfd(d);

    if (dfd < 0) return -1;

    while ((de = readdir(d))) {
        const char *name = de->d_name;

            /* check using the exclusion predicate, if provided */
        if (exclusion_predicate && exclusion_predicate(name, (de->d_type == DT_DIR))) {
            continue;
        }

        if (de->d_type == DT_DIR) {
            int subfd;
            DIR *subdir;

                /* always skip "." and ".." */
            if (name[0] == '.') {
                if (name[1] == 0) continue;
                if ((name[1] == '.') && (name[2] == 0)) continue;
            }

            subfd = openat(dfd, name, O_RDONLY | O_DIRECTORY | O_NOFOLLOW | O_CLOEXEC);
            if (subfd < 0) {
                ALOGE("Couldn't openat %s: %s\n", name, strerror(errno));
                result = -1;
                continue;
            }
            subdir = fdopendir(subfd);
            if (subdir == nullptr) {
                ALOGE("Couldn't fdopendir %s: %s\n", name, strerror(errno));
                close(subfd);
                result = -1;
                continue;
            }
            if (_delete_dir_contents(subdir, exclusion_predicate)) {
                result = -1;
            }
            closedir(subdir);
            if (unlinkat(dfd, name, AT_REMOVEDIR) < 0) {
                ALOGE("Couldn't unlinkat %s: %s\n", name, strerror(errno));
                result = -1;
            }
        } else {
            if (unlinkat(dfd, name, 0) < 0) {
                ALOGE("Couldn't unlinkat %s: %s\n", name, strerror(errno));
                result = -1;
            }
        }
    }

    return result;
}

int create_dir_if_needed(const std::string& pathname, mode_t perms) {
    struct stat st;

    int rc;
    if ((rc = stat(pathname.c_str(), &st)) != 0) {
        if (errno == ENOENT) {
            return mkdir(pathname.c_str(), perms);
        } else {
            return rc;
        }
    } else if (!S_ISDIR(st.st_mode)) {
        LOG(DEBUG) << pathname << " is not a folder";
        return -1;
    }

    mode_t actual_perms = st.st_mode & ALLPERMS;
    if (actual_perms != perms) {
        LOG(WARNING) << pathname << " permissions " << actual_perms << " expected " << perms;
        return -1;
    }

    return 0;
}

int delete_dir_contents(const std::string& pathname, bool ignore_if_missing) {
    return delete_dir_contents(pathname.c_str(), 0, nullptr, ignore_if_missing);
}

int delete_dir_contents_and_dir(const std::string& pathname, bool ignore_if_missing) {
    return delete_dir_contents(pathname.c_str(), 1, nullptr, ignore_if_missing);
}

int delete_dir_contents(const char *pathname,
                        int also_delete_dir,
                        int (*exclusion_predicate)(const char*, const int),
                        bool ignore_if_missing)
{
    int res = 0;
    DIR *d;

    d = opendir(pathname);
    if (d == nullptr) {
        if (ignore_if_missing && (errno == ENOENT)) {
            return 0;
        }
        ALOGE("Couldn't opendir %s: %s\n", pathname, strerror(errno));
        return -errno;
    }
    res = _delete_dir_contents(d, exclusion_predicate);
    closedir(d);
    if (also_delete_dir) {
        if (rmdir(pathname)) {
            ALOGE("Couldn't rmdir %s: %s\n", pathname, strerror(errno));
            res = -1;
        }
    }
    return res;
}

static std::string make_unique_name(std::string_view suffix) {
    static constexpr auto uuidStringSize = 36;

    uuid_t guid;
    uuid_generate(guid);

    std::string name;
    const auto suffixSize = suffix.size();
    name.reserve(uuidStringSize + suffixSize);

    name.resize(uuidStringSize);
    uuid_unparse(guid, name.data());
    name.append(suffix);

    return name;
}

static int rename_delete_dir_contents(const std::string& pathname,
                                      int (*exclusion_predicate)(const char*, const int),
                                      bool ignore_if_missing) {
    auto temp_dir_name = make_unique_name(deletedSuffix);
    auto temp_dir_path =
            base::StringPrintf("%s/%s", Dirname(pathname).c_str(), temp_dir_name.c_str());

    if (::rename(pathname.c_str(), temp_dir_path.c_str())) {
        if (ignore_if_missing && (errno == ENOENT)) {
            return 0;
        }
        ALOGE("Couldn't rename %s -> %s: %s \n", pathname.c_str(), temp_dir_path.c_str(),
              strerror(errno));
        return -errno;
    }

    return delete_dir_contents(temp_dir_path.c_str(), 1, exclusion_predicate, ignore_if_missing);
}

bool is_renamed_deleted_dir(const std::string& path) {
    if (path.size() < deletedSuffix.size()) {
        return false;
    }
    std::string_view pathSuffix{path.c_str() + path.size() - deletedSuffix.size()};
    return pathSuffix == deletedSuffix;
}

int rename_delete_dir_contents_and_dir(const std::string& pathname, bool ignore_if_missing) {
    return rename_delete_dir_contents(pathname, nullptr, ignore_if_missing);
}

static auto open_dir(const char* dir) {
    struct DirCloser {
        void operator()(DIR* d) const noexcept { ::closedir(d); }
    };
    return std::unique_ptr<DIR, DirCloser>(::opendir(dir));
}

void cleanup_invalid_package_dirs_under_path(const std::string& pathname) {
    auto dir = open_dir(pathname.c_str());
    if (!dir) {
        return;
    }
    int dfd = dirfd(dir.get());
    if (dfd < 0) {
        ALOGE("Couldn't dirfd %s: %s\n", pathname.c_str(), strerror(errno));
        return;
    }

    struct dirent* de;
    while ((de = readdir(dir.get()))) {
        if (de->d_type != DT_DIR) {
            continue;
        }

        std::string name{de->d_name};
        // always skip "." and ".."
        if (name == "." || name == "..") {
            continue;
        }

        if (is_renamed_deleted_dir(name) || !is_valid_filename(name) ||
            !is_valid_package_name(name)) {
            ALOGI("Deleting renamed or invalid data directory: %s\n", name.c_str());
            // Deleting the content.
            delete_dir_contents_fd(dfd, name.c_str());
            // Deleting the directory
            if (unlinkat(dfd, name.c_str(), AT_REMOVEDIR) < 0) {
                ALOGE("Couldn't unlinkat %s: %s\n", name.c_str(), strerror(errno));
            }
        }
    }
}

int delete_dir_contents_fd(int dfd, const char *name)
{
    int fd, res;
    DIR *d;

    fd = openat(dfd, name, O_RDONLY | O_DIRECTORY | O_NOFOLLOW | O_CLOEXEC);
    if (fd < 0) {
        ALOGE("Couldn't openat %s: %s\n", name, strerror(errno));
        return -1;
    }
    d = fdopendir(fd);
    if (d == nullptr) {
        ALOGE("Couldn't fdopendir %s: %s\n", name, strerror(errno));
        close(fd);
        return -1;
    }
    res = _delete_dir_contents(d, nullptr);
    closedir(d);
    return res;
}

static int _copy_owner_permissions(int srcfd, int dstfd)
{
    struct stat st;
    if (fstat(srcfd, &st) != 0) {
        return -1;
    }
    if (fchmod(dstfd, st.st_mode) != 0) {
        return -1;
    }
    return 0;
}

static int _copy_dir_files(int sdfd, int ddfd, uid_t owner, gid_t group)
{
    int result = 0;
    if (_copy_owner_permissions(sdfd, ddfd) != 0) {
        ALOGE("_copy_dir_files failed to copy dir permissions\n");
    }
    if (fchown(ddfd, owner, group) != 0) {
        ALOGE("_copy_dir_files failed to change dir owner\n");
    }

    DIR *ds = fdopendir(sdfd);
    if (ds == nullptr) {
        ALOGE("Couldn't fdopendir: %s\n", strerror(errno));
        return -1;
    }
    struct dirent *de;
    while ((de = readdir(ds))) {
        if (de->d_type != DT_REG) {
            continue;
        }

        const char *name = de->d_name;
        int fsfd = openat(sdfd, name, O_RDONLY | O_NOFOLLOW | O_CLOEXEC);
        int fdfd = openat(ddfd, name, O_WRONLY | O_NOFOLLOW | O_CLOEXEC | O_CREAT, 0600);
        if (fsfd == -1 || fdfd == -1) {
            ALOGW("Couldn't copy %s: %s\n", name, strerror(errno));
        } else {
            if (_copy_owner_permissions(fsfd, fdfd) != 0) {
                ALOGE("Failed to change file permissions\n");
            }
            if (fchown(fdfd, owner, group) != 0) {
                ALOGE("Failed to change file owner\n");
            }

            char buf[8192];
            ssize_t size;
            while ((size = read(fsfd, buf, sizeof(buf))) > 0) {
                write(fdfd, buf, size);
            }
            if (size < 0) {
                ALOGW("Couldn't copy %s: %s\n", name, strerror(errno));
                result = -1;
            }
        }
        close(fdfd);
        close(fsfd);
    }

    return result;
}

int copy_dir_files(const char *srcname,
                   const char *dstname,
                   uid_t owner,
                   uid_t group)
{
    int res = 0;
    DIR *ds = nullptr;
    DIR *dd = nullptr;

    ds = opendir(srcname);
    if (ds == nullptr) {
        ALOGE("Couldn't opendir %s: %s\n", srcname, strerror(errno));
        return -errno;
    }

    mkdir(dstname, 0600);
    dd = opendir(dstname);
    if (dd == nullptr) {
        ALOGE("Couldn't opendir %s: %s\n", dstname, strerror(errno));
        closedir(ds);
        return -errno;
    }

    int sdfd = dirfd(ds);
    int ddfd = dirfd(dd);
    if (sdfd != -1 && ddfd != -1) {
        res = _copy_dir_files(sdfd, ddfd, owner, group);
    } else {
        res = -errno;
    }
    closedir(dd);
    closedir(ds);
    return res;
}

int64_t data_disk_free(const std::string& data_path) {
    struct statvfs sfs;
    if (statvfs(data_path.c_str(), &sfs) == 0) {
        return static_cast<int64_t>(sfs.f_bavail) * sfs.f_frsize;
    } else {
        PLOG(ERROR) << "Couldn't statvfs " << data_path;
        return -1;
    }
}

int get_path_inode(const std::string& path, ino_t *inode) {
    struct stat buf;
    memset(&buf, 0, sizeof(buf));
    if (stat(path.c_str(), &buf) != 0) {
        PLOG(WARNING) << "Failed to stat " << path;
        return -1;
    } else {
        *inode = buf.st_ino;
        return 0;
    }
}

/**
 * Write the inode of a specific child file into the given xattr on the
 * parent directory. This allows you to find the child later, even if its
 * name is encrypted.
 */
int write_path_inode(const std::string& parent, const char* name, const char* inode_xattr) {
    ino_t inode = 0;
    uint64_t inode_raw = 0;
    auto path = StringPrintf("%s/%s", parent.c_str(), name);

    if (get_path_inode(path, &inode) != 0) {
        // Path probably doesn't exist yet; ignore
        return 0;
    }

    // Check to see if already set correctly
    if (getxattr(parent.c_str(), inode_xattr, &inode_raw, sizeof(inode_raw)) == sizeof(inode_raw)) {
        if (inode_raw == inode) {
            // Already set correctly; skip writing
            return 0;
        } else {
            PLOG(WARNING) << "Mismatched inode value; found " << inode
                    << " on disk but marked value was " << inode_raw << "; overwriting";
        }
    }

    inode_raw = inode;
    if (setxattr(parent.c_str(), inode_xattr, &inode_raw, sizeof(inode_raw), 0) != 0 && errno != EOPNOTSUPP) {
        PLOG(ERROR) << "Failed to write xattr " << inode_xattr << " at " << parent;
        return -1;
    } else {
        return 0;
    }
}

/**
 * Read the inode of a specific child file from the given xattr on the
 * parent directory. Returns a currently valid path for that child, which
 * might have an encrypted name.
 */
std::string read_path_inode(const std::string& parent, const char* name, const char* inode_xattr) {
    ino_t inode = 0;
    uint64_t inode_raw = 0;
    auto fallback = StringPrintf("%s/%s", parent.c_str(), name);

    // Lookup the inode value written earlier
    if (getxattr(parent.c_str(), inode_xattr, &inode_raw, sizeof(inode_raw)) == sizeof(inode_raw)) {
        inode = inode_raw;
    }

    // For testing purposes, rely on the inode when defined; this could be
    // optimized to use access() in the future.
    if (inode != 0) {
        DIR* dir = opendir(parent.c_str());
        if (dir == nullptr) {
            PLOG(ERROR) << "Failed to opendir " << parent;
            return fallback;
        }

        struct dirent* ent;
        while ((ent = readdir(dir))) {
            if (ent->d_ino == inode) {
                auto resolved = StringPrintf("%s/%s", parent.c_str(), ent->d_name);
#if DEBUG_XATTRS
                if (resolved != fallback) {
                    LOG(DEBUG) << "Resolved path " << resolved << " for inode " << inode
                            << " instead of " << fallback;
                }
#endif
                closedir(dir);
                return resolved;
            }
        }
        LOG(WARNING) << "Failed to resolve inode " << inode << "; using " << fallback;
        closedir(dir);
        return fallback;
    } else {
        return fallback;
    }
}

void remove_path_xattr(const std::string& path, const char* inode_xattr) {
    if (removexattr(path.c_str(), inode_xattr) && errno != ENODATA) {
        PLOG(ERROR) << "Failed to remove xattr " << inode_xattr << " at " << path;
    }
}

/**
 * Validate that the path is valid in the context of the provided directory.
 * The path is allowed to have at most one subdirectory and no indirections
 * to top level directories (i.e. have "..").
 */
static int validate_path(const std::string& dir, const std::string& path, int maxSubdirs) {
    // Argument check
    if (dir.find('/') != 0 || dir.rfind('/') != dir.size() - 1
            || dir.find("..") != std::string::npos) {
        LOG(ERROR) << "Invalid directory " << dir;
        return -1;
    }
    if (path.find("..") != std::string::npos) {
        LOG(ERROR) << "Invalid path " << path;
        return -1;
    }

    if (path.compare(0, dir.size(), dir) != 0) {
        // Common case, path isn't under directory
        return -1;
    }

    // Count number of subdirectories
    auto pos = path.find('/', dir.size());
    int count = 0;
    while (pos != std::string::npos) {
        auto next = path.find('/', pos + 1);
        if (next > pos + 1) {
            count++;
        }
        pos = next;
    }

    if (count > maxSubdirs) {
        LOG(ERROR) << "Invalid path depth " << path << " when tested against " << dir;
        return -1;
    }

    return 0;
}

/**
 * Checks whether a path points to a system app (.apk file). Returns 0
 * if it is a system app or -1 if it is not.
 */
int validate_system_app_path(const char* path) {
    std::string path_ = path;
    for (const auto& dir : android_system_dirs) {
        if (validate_path(dir, path, 1) == 0) {
            return 0;
        }
    }
    return -1;
}

bool validate_secondary_dex_path(const std::string& pkgname, const std::string& dex_path,
        const char* volume_uuid, int uid, int storage_flag) {
    CHECK(storage_flag == FLAG_STORAGE_CE || storage_flag == FLAG_STORAGE_DE);

    // Empty paths are not allowed.
    if (dex_path.empty()) { return false; }
    // First character should always be '/'. No relative paths.
    if (dex_path[0] != '/') { return false; }
    // The last character should not be '/'.
    if (dex_path[dex_path.size() - 1] == '/') { return false; }
    // There should be no '.' after the directory marker.
    if (dex_path.find("/.") != std::string::npos) { return false; }
    // The path should be at most PKG_PATH_MAX long.
    if (dex_path.size() > PKG_PATH_MAX) { return false; }

    // The dex_path should be under the app data directory.
    std::string app_private_dir = storage_flag == FLAG_STORAGE_CE
            ? create_data_user_ce_package_path(
                    volume_uuid, multiuser_get_user_id(uid), pkgname.c_str())
            : create_data_user_de_package_path(
                    volume_uuid, multiuser_get_user_id(uid), pkgname.c_str());

    if (strncmp(dex_path.c_str(), app_private_dir.c_str(), app_private_dir.size()) != 0) {
        // The check above might fail if the dex file is accessed via the /data/user/0 symlink.
        // If that's the case, attempt to validate against the user data link.
        std::string app_private_dir_symlink = create_data_user_ce_package_path_as_user_link(
                volume_uuid, multiuser_get_user_id(uid), pkgname.c_str());
        if (strncmp(dex_path.c_str(), app_private_dir_symlink.c_str(),
                app_private_dir_symlink.size()) != 0) {
            return false;
        }
    }

    // If we got here we have a valid path.
    return true;
}

/**
 * Check whether path points to a valid path for an APK file. The path must
 * begin with a whitelisted prefix path and must be no deeper than |maxSubdirs| within
 * that path. Returns -1 when an invalid path is encountered and 0 when a valid path
 * is encountered.
 */
static int validate_apk_path_internal(const std::string& path, int maxSubdirs) {
    if (validate_path(android_app_dir, path, maxSubdirs) == 0) {
        return 0;
    } else if (validate_path(android_staging_dir, path, maxSubdirs) == 0) {
        return 0;
    } else if (validate_path(android_app_private_dir, path, maxSubdirs) == 0) {
        return 0;
    } else if (validate_path(android_app_ephemeral_dir, path, maxSubdirs) == 0) {
        return 0;
    } else if (validate_path(android_asec_dir, path, maxSubdirs) == 0) {
        return 0;
    } else if (android::base::StartsWith(path, android_mnt_expand_dir)) {
        // Rewrite the path as if it were on internal storage, and test that
        size_t end = path.find('/', android_mnt_expand_dir.size() + 1);
        if (end != std::string::npos) {
            auto modified = path;
            modified.replace(0, end + 1, android_data_dir);
            return validate_apk_path_internal(modified, maxSubdirs);
        }
    }
    return -1;
}

int validate_apk_path(const char* path) {
    return validate_apk_path_internal(path, 2 /* maxSubdirs */);
}

int validate_apk_path_subdirs(const char* path) {
    return validate_apk_path_internal(path, 4 /* maxSubdirs */);
}

int ensure_config_user_dirs(userid_t userid) {
    // writable by system, readable by any app within the same user
    const int uid = multiuser_get_uid(userid, AID_SYSTEM);
    const int gid = multiuser_get_uid(userid, AID_EVERYBODY);

    // Ensure /data/misc/user/<userid> exists
    auto path = create_data_misc_legacy_path(userid);
    return fs_prepare_dir(path.c_str(), 0750, uid, gid);
}

static int wait_child(pid_t pid) {
    int status;
    pid_t got_pid = TEMP_FAILURE_RETRY(waitpid(pid, &status, /*options=*/0));

    if (got_pid != pid) {
        PLOG(ERROR) << "waitpid failed: wanted " << pid << ", got " << got_pid;
        return W_EXITCODE(/*exit_code=*/255, /*signal_number=*/0);
    }

    return status;
}

int wait_child_with_timeout(pid_t pid, int timeout_ms) {
    int pidfd = pidfd_open(pid, /*flags=*/0);
    if (pidfd < 0) {
        PLOG(ERROR) << "pidfd_open failed for pid " << pid;
        kill(pid, SIGKILL);
        return wait_child(pid);
    }

    struct pollfd pfd;
    pfd.fd = pidfd;
    pfd.events = POLLIN;
    int poll_ret = TEMP_FAILURE_RETRY(poll(&pfd, /*nfds=*/1, timeout_ms));

    close(pidfd);

    if (poll_ret < 0) {
        PLOG(ERROR) << "poll failed for pid " << pid;
        kill(pid, SIGKILL);
        return wait_child(pid);
    }
    if (poll_ret == 0) {
        LOG(WARNING) << "Child process " << pid << " timed out after " << timeout_ms
                     << "ms. Killing it";
        kill(pid, SIGKILL);
        return wait_child(pid);
    }
    return wait_child(pid);
}

/**
 * Prepare an app cache directory, which offers to fix-up the GID and
 * directory mode flags during a platform upgrade.
 * The app cache directory path will be 'parent'/'name'.
 */
int prepare_app_cache_dir(const std::string& parent, const char* name, mode_t target_mode,
        uid_t uid, gid_t gid) {
    auto path = StringPrintf("%s/%s", parent.c_str(), name);
    struct stat st;
    if (stat(path.c_str(), &st) != 0) {
        if (errno == ENOENT) {
            // This is fine, just create it
            if (fs_prepare_dir_strict(path.c_str(), target_mode, uid, gid) != 0) {
                PLOG(ERROR) << "Failed to prepare " << path;
                return -1;
            } else {
                return 0;
            }
        } else {
            PLOG(ERROR) << "Failed to stat " << path;
            return -1;
        }
    }

    mode_t actual_mode = st.st_mode & (S_IRWXU | S_IRWXG | S_IRWXO | S_ISGID);
    if (st.st_uid != uid) {
        // Mismatched UID is real trouble; we can't recover
        LOG(ERROR) << "Mismatched UID at " << path << ": found " << st.st_uid
                << " but expected " << uid;
        return -1;
    } else if (st.st_gid == gid && actual_mode == target_mode) {
        // Everything looks good!
        return 0;
    } else {
        // Mismatched GID/mode is recoverable; fall through to update
        LOG(DEBUG) << "Mismatched cache GID/mode at " << path << ": found " << st.st_gid
                << "/" << actual_mode << " but expected " << gid << "/" << target_mode;
    }

    // Directory is owned correctly, but GID or mode mismatch means it's
    // probably a platform upgrade so we need to fix them
    FTS *fts;
    FTSENT *p;
    char *argv[] = { (char*) path.c_str(), nullptr };
    if (!(fts = fts_open(argv, FTS_PHYSICAL | FTS_NOCHDIR | FTS_XDEV, nullptr))) {
        PLOG(ERROR) << "Failed to fts_open " << path;
        return -1;
    }
    while ((p = fts_read(fts)) != nullptr) {
        switch (p->fts_info) {
        case FTS_DP:
            if (chmod(p->fts_path, target_mode) != 0) {
                PLOG(WARNING) << "Failed to chmod " << p->fts_path;
            }
            [[fallthrough]]; // to also set GID
        case FTS_F:
            if (chown(p->fts_path, -1, gid) != 0) {
                PLOG(WARNING) << "Failed to chown " << p->fts_path;
            }
            break;
        case FTS_SL:
        case FTS_SLNONE:
            if (lchown(p->fts_path, -1, gid) != 0) {
                PLOG(WARNING) << "Failed to chown " << p->fts_path;
            }
            break;
        }
    }
    fts_close(fts);
    return 0;
}

static const char* kProcFilesystems = "/proc/filesystems";
bool supports_sdcardfs() {
    if (!property_get_bool("external_storage.sdcardfs.enabled", true))
        return false;
    std::string supported;
    if (!android::base::ReadFileToString(kProcFilesystems, &supported)) {
        PLOG(ERROR) << "Failed to read supported filesystems";
        return false;
    }
    return supported.find("sdcardfs\n") != std::string::npos;
}

int64_t get_occupied_app_space_external(const std::string& uuid, int32_t userId, int32_t appId) {
    static const bool supportsSdcardFs = supports_sdcardfs();

    if (supportsSdcardFs) {
        int extGid = multiuser_get_ext_gid(userId, appId);

        if (extGid == -1) {
            return -1;
        }

        return GetOccupiedSpaceForGid(uuid, extGid);
    } else {
        uid_t uid = multiuser_get_uid(userId, appId);
        long projectId = uid - AID_APP_START + PROJECT_ID_EXT_DATA_START;
        return GetOccupiedSpaceForProjectId(uuid, projectId);
    }
}
int64_t get_occupied_app_cache_space_external(const std::string& uuid, int32_t userId, int32_t appId) {
    static const bool supportsSdcardFs = supports_sdcardfs();

    if (supportsSdcardFs) {
        int extCacheGid = multiuser_get_ext_cache_gid(userId, appId);

        if (extCacheGid == -1) {
            return -1;
        }

        return GetOccupiedSpaceForGid(uuid, extCacheGid);
    } else {
        uid_t uid = multiuser_get_uid(userId, appId);
        long projectId = uid - AID_APP_START + PROJECT_ID_EXT_CACHE_START;
        return GetOccupiedSpaceForProjectId(uuid, projectId);
    }
}

// Collect all non empty profiles from the given directory and puts then into profile_paths.
// The profiles are identified based on PROFILE_EXT extension.
// If a subdirectory or profile file cannot be opened the method logs a warning and moves on.
// It returns true if there were no errors at all, and false otherwise.
static bool collect_profiles(DIR* d,
                             const std::string& current_path,
                             std::vector<std::string>* profiles_paths) {
    int32_t dir_fd = dirfd(d);
    if (dir_fd < 0) {
        return false;
    }

    bool result = true;
    struct dirent* dir_entry;
    while ((dir_entry = readdir(d))) {
        std::string name = dir_entry->d_name;
        std::string local_path = current_path + "/" + name;

        if (dir_entry->d_type == DT_REG) {
            // Check if this is a non empty profile file.
            if (EndsWith(name, PROFILE_EXT)) {
                struct stat st;
                if (stat(local_path.c_str(), &st) != 0) {
                    PLOG(WARNING) << "Cannot stat local path " << local_path;
                    result = false;
                    continue;
                } else if (st.st_size > 0) {
                    profiles_paths->push_back(local_path);
                }
            }
        } else if (dir_entry->d_type == DT_DIR) {
            // always skip "." and ".."
            if (name == "." || name == "..") {
                continue;
            }

            unique_fd subdir_fd(openat(dir_fd, name.c_str(),
                    O_RDONLY | O_DIRECTORY | O_NOFOLLOW | O_CLOEXEC));
            if (subdir_fd < 0) {
                PLOG(WARNING) << "Could not open dir path " << local_path;
                result = false;
                continue;
            }

            DIR* subdir = Fdopendir(std::move(subdir_fd));
            if (subdir == nullptr) {
                PLOG(WARNING) << "Could not open dir path " << local_path;
                result = false;
                continue;
            }
            bool new_result = collect_profiles(subdir, local_path, profiles_paths);
            result = result && new_result;
            if (closedir(subdir) != 0) {
                PLOG(WARNING) << "Could not close dir path " << local_path;
            }
        }
    }

    return result;
}

bool collect_profiles(std::vector<std::string>* profiles_paths) {
    DIR* d = opendir(android_profiles_dir.c_str());
    if (d == nullptr) {
        return false;
    } else {
        return collect_profiles(d, android_profiles_dir, profiles_paths);
    }
}

void drop_capabilities(uid_t uid) {
    if (setgid(uid) != 0) {
        PLOG(ERROR) << "setgid(" << uid << ") failed in installd during dexopt";
        exit(DexoptReturnCodes::kSetGid);
    }
    if (setuid(uid) != 0) {
        PLOG(ERROR) << "setuid(" << uid << ") failed in installd during dexopt";
        exit(DexoptReturnCodes::kSetUid);
    }
    // drop capabilities
    struct __user_cap_header_struct capheader;
    struct __user_cap_data_struct capdata[2];
    memset(&capheader, 0, sizeof(capheader));
    memset(&capdata, 0, sizeof(capdata));
    capheader.version = _LINUX_CAPABILITY_VERSION_3;
    if (capset(&capheader, &capdata[0]) < 0) {
        PLOG(ERROR) << "capset failed";
        exit(DexoptReturnCodes::kCapSet);
    }
}

bool remove_file_at_fd(int fd, /*out*/ std::string* path) {
    char path_buffer[PATH_MAX + 1];
    std::string proc_path = android::base::StringPrintf("/proc/self/fd/%d", fd);
    ssize_t len = readlink(proc_path.c_str(), path_buffer, PATH_MAX);
    if (len < 0) {
        PLOG(WARNING) << "Could not remove file at fd " << fd << ": Failed to get file path";
        return false;
    }
    path_buffer[len] = '\0';
    if (path != nullptr) {
        *path = path_buffer;
    }
    if (unlink(path_buffer) != 0) {
        if (errno == ENOENT) {
            return true;
        }
        PLOG(WARNING) << "Could not remove file at path " << path_buffer;
        return false;
    }
    return true;
}

}  // namespace installd
}  // namespace android<|MERGE_RESOLUTION|>--- conflicted
+++ resolved
@@ -198,17 +198,6 @@
 }
 
 /**
-<<<<<<< HEAD
- * Create the path name where supplemental data for all apps will be stored.
- * E.g. /data/misc_ce/0/supplemental
- */
-std::string create_data_misc_supplemental_path(const char* uuid, bool isCeData, userid_t user) {
-    std::string data(create_data_path(uuid));
-    if (isCeData) {
-        return StringPrintf("%s/misc_ce/%d/supplemental", data.c_str(), user);
-    } else {
-        return StringPrintf("%s/misc_de/%d/supplemental", data.c_str(), user);
-=======
  * Create the path name where sdk_sandbox data for all apps will be stored.
  * E.g. /data/misc_ce/0/sdksandbox
  */
@@ -218,21 +207,11 @@
         return StringPrintf("%s/misc_ce/%d/sdksandbox", data.c_str(), user);
     } else {
         return StringPrintf("%s/misc_de/%d/sdksandbox", data.c_str(), user);
->>>>>>> 27223c51
     }
 }
 
 /**
  * Create the path name where code data for all codes in a particular app will be stored.
-<<<<<<< HEAD
- * E.g. /data/misc_ce/0/supplemental/<app-name>
- */
-std::string create_data_misc_supplemental_package_path(const char* volume_uuid, bool isCeData,
-                                                       userid_t user, const char* package_name) {
-    check_package_name(package_name);
-    return StringPrintf("%s/%s",
-                        create_data_misc_supplemental_path(volume_uuid, isCeData, user).c_str(),
-=======
  * E.g. /data/misc_ce/0/sdksandbox/<app-name>
  */
 std::string create_data_misc_sdk_sandbox_package_path(const char* volume_uuid, bool isCeData,
@@ -240,21 +219,11 @@
     check_package_name(package_name);
     return StringPrintf("%s/%s",
                         create_data_misc_sdk_sandbox_path(volume_uuid, isCeData, user).c_str(),
->>>>>>> 27223c51
                         package_name);
 }
 
 /**
  * Create the path name where shared code data for a particular app will be stored.
-<<<<<<< HEAD
- * E.g. /data/misc_ce/0/supplemental/<app-name>/shared
- */
-std::string create_data_misc_supplemental_shared_path(const char* volume_uuid, bool isCeData,
-                                                      userid_t user, const char* package_name) {
-    return StringPrintf("%s/shared",
-                        create_data_misc_supplemental_package_path(volume_uuid, isCeData, user,
-                                                                   package_name)
-=======
  * E.g. /data/misc_ce/0/sdksandbox/<app-name>/shared
  */
 std::string create_data_misc_sdk_sandbox_shared_path(const char* volume_uuid, bool isCeData,
@@ -262,7 +231,6 @@
     return StringPrintf("%s/shared",
                         create_data_misc_sdk_sandbox_package_path(volume_uuid, isCeData, user,
                                                                   package_name)
->>>>>>> 27223c51
                                 .c_str());
 }
 
