/*
 * Copyright (C) 2007 The Android Open Source Project
 *
 * Licensed under the Apache License, Version 2.0 (the "License");
 * you may not use this file except in compliance with the License.
 * You may obtain a copy of the License at
 *
 *      http://www.apache.org/licenses/LICENSE-2.0
 *
 * Unless required by applicable law or agreed to in writing, software
 * distributed under the License is distributed on an "AS IS" BASIS,
 * WITHOUT WARRANTIES OR CONDITIONS OF ANY KIND, either express or implied.
 * See the License for the specific language governing permissions and
 * limitations under the License.
 */

#define LOG_TAG "GraphicBufferMapper"
#define ATRACE_TAG ATRACE_TAG_GRAPHICS
//#define LOG_NDEBUG 0

#include <ui/GraphicBufferMapper.h>

#include <grallocusage/GrallocUsageConversion.h>

// We would eliminate the non-conforming zero-length array, but we can't since
// this is effectively included from the Linux kernel
#pragma clang diagnostic push
#pragma clang diagnostic ignored "-Wzero-length-array"
#include <sync/sync.h>
#pragma clang diagnostic pop

#include <utils/Log.h>
#include <utils/Trace.h>

#include <ui/Gralloc.h>
#include <ui/Gralloc2.h>
#include <ui/Gralloc3.h>
#include <ui/Gralloc4.h>
#include <ui/Gralloc5.h>
#include <ui/GraphicBuffer.h>

#include <system/graphics.h>

using unique_fd = ::android::base::unique_fd;

namespace android {
// ---------------------------------------------------------------------------

using LockResult = GraphicBufferMapper::LockResult;

ANDROID_SINGLETON_STATIC_INSTANCE( GraphicBufferMapper )

void GraphicBufferMapper::preloadHal() {
    Gralloc2Mapper::preload();
    Gralloc3Mapper::preload();
    Gralloc4Mapper::preload();
    Gralloc5Mapper::preload();
}

GraphicBufferMapper::GraphicBufferMapper() {
    mMapper = std::make_unique<const Gralloc5Mapper>();
    if (mMapper->isLoaded()) {
        mMapperVersion = Version::GRALLOC_5;
        return;
    }
    mMapper = std::make_unique<const Gralloc4Mapper>();
    if (mMapper->isLoaded()) {
        mMapperVersion = Version::GRALLOC_4;
        return;
    }
    mMapper = std::make_unique<const Gralloc3Mapper>();
    if (mMapper->isLoaded()) {
        mMapperVersion = Version::GRALLOC_3;
        return;
    }
    mMapper = std::make_unique<const Gralloc2Mapper>();
    if (mMapper->isLoaded()) {
        mMapperVersion = Version::GRALLOC_2;
        return;
    }

    LOG_ALWAYS_FATAL("gralloc-mapper is missing");
}

void GraphicBufferMapper::dumpBuffer(buffer_handle_t bufferHandle, std::string& result,
                                     bool less) const {
    result.append(mMapper->dumpBuffer(bufferHandle, less));
}

void GraphicBufferMapper::dumpBufferToSystemLog(buffer_handle_t bufferHandle, bool less) {
    std::string s;
    GraphicBufferMapper::getInstance().dumpBuffer(bufferHandle, s, less);
    ALOGD("%s", s.c_str());
}

status_t GraphicBufferMapper::importBuffer(const native_handle_t* rawHandle, uint32_t width,
                                           uint32_t height, uint32_t layerCount, PixelFormat format,
                                           uint64_t usage, uint32_t stride,
                                           buffer_handle_t* outHandle) {
    ATRACE_CALL();

    buffer_handle_t bufferHandle;
    status_t error = mMapper->importBuffer(rawHandle, &bufferHandle);
    if (error != NO_ERROR) {
        ALOGW("importBuffer(%p) failed: %d", rawHandle, error);
        return error;
    }

    error = mMapper->validateBufferSize(bufferHandle, width, height, format, layerCount, usage,
                                        stride);
    if (error != NO_ERROR) {
        ALOGE("validateBufferSize(%p) failed: %d", rawHandle, error);
        freeBuffer(bufferHandle);
        return static_cast<status_t>(error);
    }

    *outHandle = bufferHandle;

    return NO_ERROR;
}

status_t GraphicBufferMapper::importBufferNoValidate(const native_handle_t* rawHandle,
                                                     buffer_handle_t* outHandle) {
    return mMapper->importBuffer(rawHandle, outHandle);
}

void GraphicBufferMapper::getTransportSize(buffer_handle_t handle,
            uint32_t* outTransportNumFds, uint32_t* outTransportNumInts)
{
    mMapper->getTransportSize(handle, outTransportNumFds, outTransportNumInts);
}

status_t GraphicBufferMapper::freeBuffer(buffer_handle_t handle)
{
    ATRACE_CALL();

    mMapper->freeBuffer(handle);

    return NO_ERROR;
}

ui::Result<LockResult> GraphicBufferMapper::lock(buffer_handle_t handle, int64_t usage,
                                                 const Rect& bounds, unique_fd&& acquireFence) {
    ATRACE_CALL();

    LockResult result;
    status_t status = mMapper->lock(handle, usage, bounds, acquireFence.release(), &result.address,
                                    &result.bytesPerPixel, &result.bytesPerStride);
    if (status != OK) {
        return base::unexpected(ui::Error::statusToCode(status));
    } else {
        return result;
    }
}

ui::Result<android_ycbcr> GraphicBufferMapper::lockYCbCr(buffer_handle_t handle, int64_t usage,
                                                         const Rect& bounds,
                                                         base::unique_fd&& acquireFence) {
    ATRACE_CALL();

<<<<<<< HEAD
    const uint64_t usage = static_cast<uint64_t>(ANDROID_NATIVE_UNSIGNED_CAST(
            android_convertGralloc1To0Usage(producerUsage, consumerUsage)));
    return mMapper->lock(handle, usage, bounds, fenceFd, vaddr, outBytesPerPixel,
                         outBytesPerStride);
=======
    android_ycbcr result = {};
    status_t status = mMapper->lock(handle, usage, bounds, acquireFence.release(), &result);
    if (status != OK) {
        return base::unexpected(ui::Error::statusToCode(status));
    } else {
        return result;
    }
>>>>>>> 8bf4487a
}

status_t GraphicBufferMapper::unlock(buffer_handle_t handle, base::unique_fd* outFence) {
    ATRACE_CALL();
    int fence = mMapper->unlock(handle);
    if (outFence) {
        *outFence = unique_fd{fence};
    } else {
        sync_wait(fence, -1);
        close(fence);
    }
    return OK;
}

status_t GraphicBufferMapper::lock(buffer_handle_t handle, uint32_t usage, const Rect& bounds,
                                   void** vaddr) {
    auto result = lock(handle, static_cast<int64_t>(usage), bounds);
    if (!result.has_value()) return result.asStatus();
    auto val = result.value();
    *vaddr = val.address;
    return OK;
}

status_t GraphicBufferMapper::lockYCbCr(buffer_handle_t handle, uint32_t usage, const Rect& bounds,
                                        android_ycbcr* ycbcr) {
    auto result = lockYCbCr(handle, static_cast<int64_t>(usage), bounds);
    if (!result.has_value()) return result.asStatus();
    *ycbcr = result.value();
    return OK;
}

status_t GraphicBufferMapper::lockAsync(buffer_handle_t handle, uint32_t usage, const Rect& bounds,
                                        void** vaddr, int fenceFd) {
    auto result = lock(handle, static_cast<int64_t>(usage), bounds, unique_fd{fenceFd});
    if (!result.has_value()) return result.asStatus();
    auto val = result.value();
    *vaddr = val.address;
    return OK;
}

status_t GraphicBufferMapper::lockAsync(buffer_handle_t handle, uint64_t producerUsage,
                                        uint64_t consumerUsage, const Rect& bounds, void** vaddr,
                                        int fenceFd) {
    return lockAsync(handle, android_convertGralloc1To0Usage(producerUsage, consumerUsage), bounds,
                     vaddr, fenceFd);
}

status_t GraphicBufferMapper::lockAsyncYCbCr(buffer_handle_t handle, uint32_t usage,
                                             const Rect& bounds, android_ycbcr* ycbcr,
                                             int fenceFd) {
    auto result = lockYCbCr(handle, static_cast<int64_t>(usage), bounds, unique_fd{fenceFd});
    if (!result.has_value()) return result.asStatus();
    *ycbcr = result.value();
    return OK;
}

status_t GraphicBufferMapper::isSupported(uint32_t width, uint32_t height,
                                          android::PixelFormat format, uint32_t layerCount,
                                          uint64_t usage, bool* outSupported) {
    return mMapper->isSupported(width, height, format, layerCount, usage, outSupported);
}

status_t GraphicBufferMapper::getBufferId(buffer_handle_t bufferHandle, uint64_t* outBufferId) {
    return mMapper->getBufferId(bufferHandle, outBufferId);
}

status_t GraphicBufferMapper::getName(buffer_handle_t bufferHandle, std::string* outName) {
    return mMapper->getName(bufferHandle, outName);
}

status_t GraphicBufferMapper::getWidth(buffer_handle_t bufferHandle, uint64_t* outWidth) {
    return mMapper->getWidth(bufferHandle, outWidth);
}

status_t GraphicBufferMapper::getHeight(buffer_handle_t bufferHandle, uint64_t* outHeight) {
    return mMapper->getHeight(bufferHandle, outHeight);
}

status_t GraphicBufferMapper::getLayerCount(buffer_handle_t bufferHandle, uint64_t* outLayerCount) {
    return mMapper->getLayerCount(bufferHandle, outLayerCount);
}

status_t GraphicBufferMapper::getPixelFormatRequested(buffer_handle_t bufferHandle,
                                                      ui::PixelFormat* outPixelFormatRequested) {
    return mMapper->getPixelFormatRequested(bufferHandle, outPixelFormatRequested);
}

status_t GraphicBufferMapper::getPixelFormatFourCC(buffer_handle_t bufferHandle,
                                                   uint32_t* outPixelFormatFourCC) {
    return mMapper->getPixelFormatFourCC(bufferHandle, outPixelFormatFourCC);
}

status_t GraphicBufferMapper::getPixelFormatModifier(buffer_handle_t bufferHandle,
                                                     uint64_t* outPixelFormatModifier) {
    return mMapper->getPixelFormatModifier(bufferHandle, outPixelFormatModifier);
}

status_t GraphicBufferMapper::getUsage(buffer_handle_t bufferHandle, uint64_t* outUsage) {
    return mMapper->getUsage(bufferHandle, outUsage);
}

status_t GraphicBufferMapper::getAllocationSize(buffer_handle_t bufferHandle,
                                                uint64_t* outAllocationSize) {
    return mMapper->getAllocationSize(bufferHandle, outAllocationSize);
}

status_t GraphicBufferMapper::getProtectedContent(buffer_handle_t bufferHandle,
                                                  uint64_t* outProtectedContent) {
    return mMapper->getProtectedContent(bufferHandle, outProtectedContent);
}

status_t GraphicBufferMapper::getCompression(
        buffer_handle_t bufferHandle,
        aidl::android::hardware::graphics::common::ExtendableType* outCompression) {
    return mMapper->getCompression(bufferHandle, outCompression);
}

status_t GraphicBufferMapper::getCompression(buffer_handle_t bufferHandle,
                                             ui::Compression* outCompression) {
    return mMapper->getCompression(bufferHandle, outCompression);
}

status_t GraphicBufferMapper::getInterlaced(
        buffer_handle_t bufferHandle,
        aidl::android::hardware::graphics::common::ExtendableType* outInterlaced) {
    return mMapper->getInterlaced(bufferHandle, outInterlaced);
}

status_t GraphicBufferMapper::getInterlaced(buffer_handle_t bufferHandle,
                                            ui::Interlaced* outInterlaced) {
    return mMapper->getInterlaced(bufferHandle, outInterlaced);
}

status_t GraphicBufferMapper::getChromaSiting(
        buffer_handle_t bufferHandle,
        aidl::android::hardware::graphics::common::ExtendableType* outChromaSiting) {
    return mMapper->getChromaSiting(bufferHandle, outChromaSiting);
}

status_t GraphicBufferMapper::getChromaSiting(buffer_handle_t bufferHandle,
                                              ui::ChromaSiting* outChromaSiting) {
    return mMapper->getChromaSiting(bufferHandle, outChromaSiting);
}

status_t GraphicBufferMapper::getPlaneLayouts(buffer_handle_t bufferHandle,
                                              std::vector<ui::PlaneLayout>* outPlaneLayouts) {
    return mMapper->getPlaneLayouts(bufferHandle, outPlaneLayouts);
}

ui::Result<std::vector<ui::PlaneLayout>> GraphicBufferMapper::getPlaneLayouts(
        buffer_handle_t bufferHandle) {
    std::vector<ui::PlaneLayout> temp;
    status_t status = mMapper->getPlaneLayouts(bufferHandle, &temp);
    if (status == OK) {
        return std::move(temp);
    } else {
        return base::unexpected(ui::Error::statusToCode(status));
    }
}

status_t GraphicBufferMapper::getDataspace(buffer_handle_t bufferHandle,
                                           ui::Dataspace* outDataspace) {
    return mMapper->getDataspace(bufferHandle, outDataspace);
}

status_t GraphicBufferMapper::setDataspace(buffer_handle_t bufferHandle, ui::Dataspace dataspace) {
    return mMapper->setDataspace(bufferHandle, dataspace);
}

status_t GraphicBufferMapper::getBlendMode(buffer_handle_t bufferHandle,
                                           ui::BlendMode* outBlendMode) {
    return mMapper->getBlendMode(bufferHandle, outBlendMode);
}

status_t GraphicBufferMapper::getSmpte2086(buffer_handle_t bufferHandle,
                                           std::optional<ui::Smpte2086>* outSmpte2086) {
    return mMapper->getSmpte2086(bufferHandle, outSmpte2086);
}

status_t GraphicBufferMapper::setSmpte2086(buffer_handle_t bufferHandle,
                                           std::optional<ui::Smpte2086> smpte2086) {
    return mMapper->setSmpte2086(bufferHandle, smpte2086);
}

status_t GraphicBufferMapper::getCta861_3(buffer_handle_t bufferHandle,
                                          std::optional<ui::Cta861_3>* outCta861_3) {
    return mMapper->getCta861_3(bufferHandle, outCta861_3);
}

status_t GraphicBufferMapper::setCta861_3(buffer_handle_t bufferHandle,
                                          std::optional<ui::Cta861_3> cta861_3) {
    return mMapper->setCta861_3(bufferHandle, cta861_3);
}

status_t GraphicBufferMapper::getSmpte2094_40(
        buffer_handle_t bufferHandle, std::optional<std::vector<uint8_t>>* outSmpte2094_40) {
    return mMapper->getSmpte2094_40(bufferHandle, outSmpte2094_40);
}

status_t GraphicBufferMapper::setSmpte2094_40(buffer_handle_t bufferHandle,
                                              std::optional<std::vector<uint8_t>> smpte2094_40) {
    return mMapper->setSmpte2094_40(bufferHandle, smpte2094_40);
}

status_t GraphicBufferMapper::getSmpte2094_10(
        buffer_handle_t bufferHandle, std::optional<std::vector<uint8_t>>* outSmpte2094_10) {
    return mMapper->getSmpte2094_10(bufferHandle, outSmpte2094_10);
}

status_t GraphicBufferMapper::setSmpte2094_10(buffer_handle_t bufferHandle,
                                              std::optional<std::vector<uint8_t>> smpte2094_10) {
    return mMapper->setSmpte2094_10(bufferHandle, smpte2094_10);
}

// ---------------------------------------------------------------------------
}; // namespace android<|MERGE_RESOLUTION|>--- conflicted
+++ resolved
@@ -158,12 +158,6 @@
                                                          base::unique_fd&& acquireFence) {
     ATRACE_CALL();
 
-<<<<<<< HEAD
-    const uint64_t usage = static_cast<uint64_t>(ANDROID_NATIVE_UNSIGNED_CAST(
-            android_convertGralloc1To0Usage(producerUsage, consumerUsage)));
-    return mMapper->lock(handle, usage, bounds, fenceFd, vaddr, outBytesPerPixel,
-                         outBytesPerStride);
-=======
     android_ycbcr result = {};
     status_t status = mMapper->lock(handle, usage, bounds, acquireFence.release(), &result);
     if (status != OK) {
@@ -171,7 +165,6 @@
     } else {
         return result;
     }
->>>>>>> 8bf4487a
 }
 
 status_t GraphicBufferMapper::unlock(buffer_handle_t handle, base::unique_fd* outFence) {
