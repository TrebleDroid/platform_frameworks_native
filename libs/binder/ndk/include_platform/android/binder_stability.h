--- conflicted
+++ resolved
@@ -30,13 +30,7 @@
     FLAG_PRIVATE_VENDOR = 0x10000000,
 };
 
-<<<<<<< HEAD
-// TODO(b/180646847): __ANDROID_APEX__ here is what allows product partition to
-// talk to system.
-#if defined(__ANDROID_VNDK__) && !defined(__ANDROID_APEX__)
-=======
 #if defined(__ANDROID_VENDOR__)
->>>>>>> 00a2b1f4
 
 enum {
     FLAG_PRIVATE_LOCAL = FLAG_PRIVATE_VENDOR,
