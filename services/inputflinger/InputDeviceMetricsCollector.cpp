--- conflicted
+++ resolved
@@ -258,15 +258,11 @@
 
 void InputDeviceMetricsCollector::notifyDeviceInteraction(int32_t deviceId, nsecs_t timestamp,
                                                           const std::set<int32_t>& uids) {
-<<<<<<< HEAD
-    // TODO: Implement.
-=======
     std::set<Uid> typeSafeUids;
     for (auto uid : uids) {
         typeSafeUids.emplace(uid);
     }
     mInteractionsQueue.push(DeviceId{deviceId}, timestamp, typeSafeUids);
->>>>>>> e632c7cb
 }
 
 void InputDeviceMetricsCollector::dump(std::string& dump) {
