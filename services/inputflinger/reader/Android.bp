--- conflicted
+++ resolved
@@ -100,15 +100,6 @@
         "libinputreader_headers",
     ],
     target: {
-        android: {
-            shared_libs: [
-<<<<<<< HEAD
-                "libinput",
-=======
-                "libstatspull",
->>>>>>> b507b71c
-            ],
-        },
         host: {
             static_libs: [
                 "libbinder",
