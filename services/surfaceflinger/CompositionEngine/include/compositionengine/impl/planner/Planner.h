--- conflicted
+++ resolved
@@ -58,12 +58,9 @@
     void reportFinalPlan(
             compositionengine::Output::OutputLayersEnumerator<compositionengine::Output>&& layers);
 
-<<<<<<< HEAD
-=======
     // The planner will call to the Flattener to render any pending cached set
     void renderCachedSets(renderengine::RenderEngine&);
 
->>>>>>> 2ca7b8f9
     void dump(const Vector<String16>& args, std::string&);
 
 private:
@@ -74,15 +71,10 @@
     std::vector<const LayerState*> mCurrentLayers;
 
     Predictor mPredictor;
-<<<<<<< HEAD
-
-    std::optional<Predictor::PredictedPlan> mPredictedPlan;
-=======
     Flattener mFlattener;
 
     std::optional<Predictor::PredictedPlan> mPredictedPlan;
     NonBufferHash mFlattenedHash = 0;
->>>>>>> 2ca7b8f9
 };
 
 } // namespace compositionengine::impl::planner
