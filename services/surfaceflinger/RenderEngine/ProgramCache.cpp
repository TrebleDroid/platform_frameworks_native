/*
 * Copyright 2013 The Android Open Source Project
 *
 * Licensed under the Apache License, Version 2.0 (the "License");
 * you may not use this file except in compliance with the License.
 * You may obtain a copy of the License at
 *
 *      http://www.apache.org/licenses/LICENSE-2.0
 *
 * Unless required by applicable law or agreed to in writing, software
 * distributed under the License is distributed on an "AS IS" BASIS,
 * WITHOUT WARRANTIES OR CONDITIONS OF ANY KIND, either express or implied.
 * See the License for the specific language governing permissions and
 * limitations under the License.
 */

#include <GLES2/gl2.h>
#include <GLES2/gl2ext.h>

#include <utils/String8.h>

#include "Description.h"
#include "Program.h"
#include "ProgramCache.h"

namespace android {
// -----------------------------------------------------------------------------------------------

/*
 * A simple formatter class to automatically add the endl and
 * manage the indentation.
 */

class Formatter;
static Formatter& indent(Formatter& f);
static Formatter& dedent(Formatter& f);

class Formatter {
    String8 mString;
    int mIndent;
    typedef Formatter& (*FormaterManipFunc)(Formatter&);
    friend Formatter& indent(Formatter& f);
    friend Formatter& dedent(Formatter& f);

public:
    Formatter() : mIndent(0) {}

    String8 getString() const { return mString; }

    friend Formatter& operator<<(Formatter& out, const char* in) {
        for (int i = 0; i < out.mIndent; i++) {
            out.mString.append("    ");
        }
        out.mString.append(in);
        out.mString.append("\n");
        return out;
    }
    friend inline Formatter& operator<<(Formatter& out, const String8& in) {
        return operator<<(out, in.string());
    }
    friend inline Formatter& operator<<(Formatter& to, FormaterManipFunc func) {
        return (*func)(to);
    }
};
Formatter& indent(Formatter& f) {
    f.mIndent++;
    return f;
}
Formatter& dedent(Formatter& f) {
    f.mIndent--;
    return f;
}

// -----------------------------------------------------------------------------------------------

ANDROID_SINGLETON_STATIC_INSTANCE(ProgramCache)

ProgramCache::ProgramCache() {
    // Until surfaceflinger has a dependable blob cache on the filesystem,
    // generate shaders on initialization so as to avoid jank.
    primeCache();
}

ProgramCache::~ProgramCache() {}

void ProgramCache::primeCache() {
    uint32_t shaderCount = 0;
    uint32_t keyMask = Key::BLEND_MASK | Key::OPACITY_MASK | Key::ALPHA_MASK | Key::TEXTURE_MASK;
    // Prime the cache for all combinations of the above masks,
    // leaving off the experimental color matrix mask options.

    nsecs_t timeBefore = systemTime();
    for (uint32_t keyVal = 0; keyVal <= keyMask; keyVal++) {
        Key shaderKey;
        shaderKey.set(keyMask, keyVal);
        uint32_t tex = shaderKey.getTextureTarget();
        if (tex != Key::TEXTURE_OFF && tex != Key::TEXTURE_EXT && tex != Key::TEXTURE_2D) {
            continue;
        }
        Program* program = mCache.valueFor(shaderKey);
        if (program == nullptr) {
            program = generateProgram(shaderKey);
            mCache.add(shaderKey, program);
            shaderCount++;
        }
    }
    nsecs_t timeAfter = systemTime();
    float compileTimeMs = static_cast<float>(timeAfter - timeBefore) / 1.0E6;
    ALOGD("shader cache generated - %u shaders in %f ms\n", shaderCount, compileTimeMs);
}

ProgramCache::Key ProgramCache::computeKey(const Description& description) {
    Key needs;
    needs.set(Key::TEXTURE_MASK,
              !description.mTextureEnabled
                      ? Key::TEXTURE_OFF
                      : description.mTexture.getTextureTarget() == GL_TEXTURE_EXTERNAL_OES
                              ? Key::TEXTURE_EXT
                              : description.mTexture.getTextureTarget() == GL_TEXTURE_2D
                                      ? Key::TEXTURE_2D
                                      : Key::TEXTURE_OFF)
            .set(Key::ALPHA_MASK,
                 (description.mColor.a < 1) ? Key::ALPHA_LT_ONE : Key::ALPHA_EQ_ONE)
            .set(Key::BLEND_MASK,
                 description.mPremultipliedAlpha ? Key::BLEND_PREMULT : Key::BLEND_NORMAL)
            .set(Key::OPACITY_MASK,
                 description.mOpaque ? Key::OPACITY_OPAQUE : Key::OPACITY_TRANSLUCENT)
            .set(Key::Key::INPUT_TRANSFORM_MATRIX_MASK,
                 description.hasInputTransformMatrix() ?
                     Key::INPUT_TRANSFORM_MATRIX_ON : Key::INPUT_TRANSFORM_MATRIX_OFF)
            .set(Key::Key::OUTPUT_TRANSFORM_MATRIX_MASK,
                 description.hasOutputTransformMatrix() || description.hasColorMatrix() ?
                     Key::OUTPUT_TRANSFORM_MATRIX_ON : Key::OUTPUT_TRANSFORM_MATRIX_OFF);

    needs.set(Key::Y410_BT2020_MASK,
              description.mY410BT2020 ? Key::Y410_BT2020_ON : Key::Y410_BT2020_OFF);

    if (needs.hasTransformMatrix() || (needs.getInputTF() != needs.getOutputTF())) {
        switch (description.mInputTransferFunction) {
            case Description::TransferFunction::LINEAR:
            default:
                needs.set(Key::INPUT_TF_MASK, Key::INPUT_TF_LINEAR);
                break;
            case Description::TransferFunction::SRGB:
                needs.set(Key::INPUT_TF_MASK, Key::INPUT_TF_SRGB);
                break;
            case Description::TransferFunction::ST2084:
                needs.set(Key::INPUT_TF_MASK, Key::INPUT_TF_ST2084);
                break;
            case Description::TransferFunction::HLG:
                needs.set(Key::INPUT_TF_MASK, Key::INPUT_TF_HLG);
                break;
        }

        switch (description.mOutputTransferFunction) {
            case Description::TransferFunction::LINEAR:
            default:
                needs.set(Key::OUTPUT_TF_MASK, Key::OUTPUT_TF_LINEAR);
                break;
            case Description::TransferFunction::SRGB:
                needs.set(Key::OUTPUT_TF_MASK, Key::OUTPUT_TF_SRGB);
                break;
            case Description::TransferFunction::ST2084:
                needs.set(Key::OUTPUT_TF_MASK, Key::OUTPUT_TF_ST2084);
                break;
            case Description::TransferFunction::HLG:
                needs.set(Key::OUTPUT_TF_MASK, Key::OUTPUT_TF_HLG);
                break;
        }
    }

    return needs;
}

// Generate EOTF that converts signal values to relative display light,
// both normalized to [0, 1].
void ProgramCache::generateEOTF(Formatter& fs, const Key& needs) {
    switch (needs.getInputTF()) {
        case Key::INPUT_TF_SRGB:
            fs << R"__SHADER__(
                float EOTF_sRGB(float srgb) {
                    return srgb <= 0.04045 ? srgb / 12.92 : pow((srgb + 0.055) / 1.055, 2.4);
                }

                vec3 EOTF_sRGB(const vec3 srgb) {
                    return vec3(EOTF_sRGB(srgb.r), EOTF_sRGB(srgb.g), EOTF_sRGB(srgb.b));
                }

                vec3 EOTF(const vec3 srgb) {
                    return sign(srgb.rgb) * EOTF_sRGB(abs(srgb.rgb));
                }
            )__SHADER__";
            break;
        case Key::INPUT_TF_ST2084:
            fs << R"__SHADER__(
                vec3 EOTF(const highp vec3 color) {
                    const highp float m1 = (2610.0 / 4096.0) / 4.0;
                    const highp float m2 = (2523.0 / 4096.0) * 128.0;
                    const highp float c1 = (3424.0 / 4096.0);
                    const highp float c2 = (2413.0 / 4096.0) * 32.0;
                    const highp float c3 = (2392.0 / 4096.0) * 32.0;

                    highp vec3 tmp = pow(color, 1.0 / vec3(m2));
                    tmp = max(tmp - c1, 0.0) / (c2 - c3 * tmp);
                    return pow(tmp, 1.0 / vec3(m1));
                }
            )__SHADER__";
            break;
        case Key::INPUT_TF_HLG:
            fs << R"__SHADER__(
                highp float EOTF_channel(const highp float channel) {
                    const highp float a = 0.17883277;
                    const highp float b = 0.28466892;
                    const highp float c = 0.55991073;
                    return channel <= 0.5 ? channel * channel / 3.0 :
                            (exp((channel - c) / a) + b) / 12.0;
                }

                vec3 EOTF(const highp vec3 color) {
                    return vec3(EOTF_channel(color.r), EOTF_channel(color.g),
                            EOTF_channel(color.b));
                }
            )__SHADER__";
            break;
        default:
            fs << R"__SHADER__(
                vec3 EOTF(const vec3 linear) {
                    return linear;
                }
            )__SHADER__";
            break;
    }
}

<<<<<<< HEAD
// Generate OOTF that modifies the relative scence light to relative display light.
void ProgramCache::generateOOTF(Formatter& fs, const Key& needs) {
    fs << R"__SHADER__(
        highp float CalculateY(const highp vec3 color) {
            // BT2020 standard uses the unadjusted KR = 0.2627,
            // KB = 0.0593 luminance interpretation for RGB conversion.
            return color.r * 0.262700 + color.g * 0.677998 + color.b * 0.059302;
        }
    )__SHADER__";

    // Generate OOTF that modifies the relative display light.
    switch(needs.getInputTF()) {
        case Key::INPUT_TF_ST2084:
            fs << R"__SHADER__(
                highp vec3 OOTF(const highp vec3 color) {
                    const float maxLumi = 10000.0;
                    const float maxMasteringLumi = 1000.0;
                    const float maxContentLumi = 1000.0;
                    const float maxInLumi = min(maxMasteringLumi, maxContentLumi);
                    float maxOutLumi = displayMaxLuminance;

                    // Calculate Y value in XYZ color space.
                    float colorY = CalculateY(color);

                    // convert to nits first
                    float nits = colorY * maxLumi;

                    // clamp to max input luminance
                    nits = clamp(nits, 0.0, maxInLumi);

                    // scale [0.0, maxInLumi] to [0.0, maxOutLumi]
                    if (maxInLumi <= maxOutLumi) {
                        nits *= maxOutLumi / maxInLumi;
                    } else {
                        // three control points
                        const float x0 = 10.0;
                        const float y0 = 17.0;
                        float x1 = maxOutLumi * 0.75;
                        float y1 = x1;
                        float x2 = x1 + (maxInLumi - x1) / 2.0;
                        float y2 = y1 + (maxOutLumi - y1) * 0.75;

                        // horizontal distances between the last three control points
                        float h12 = x2 - x1;
                        float h23 = maxInLumi - x2;
                        // tangents at the last three control points
                        float m1 = (y2 - y1) / h12;
                        float m3 = (maxOutLumi - y2) / h23;
                        float m2 = (m1 + m3) / 2.0;

                        if (nits < x0) {
                            // scale [0.0, x0] to [0.0, y0] linearly
                            const float slope = y0 / x0;
                            nits *= slope;
                        } else if (nits < x1) {
                            // scale [x0, x1] to [y0, y1] linearly
                            float slope = (y1 - y0) / (x1 - x0);
                            nits = y0 + (nits - x0) * slope;
                        } else if (nits < x2) {
                            // scale [x1, x2] to [y1, y2] using Hermite interp
                            float t = (nits - x1) / h12;
                            nits = (y1 * (1.0 + 2.0 * t) + h12 * m1 * t) * (1.0 - t) * (1.0 - t) +
                                    (y2 * (3.0 - 2.0 * t) + h12 * m2 * (t - 1.0)) * t * t;
                        } else {
                            // scale [x2, maxInLumi] to [y2, maxOutLumi] using Hermite interp
                            float t = (nits - x2) / h23;
                            nits = (y2 * (1.0 + 2.0 * t) + h23 * m2 * t) * (1.0 - t) * (1.0 - t) +
                                    (maxOutLumi * (3.0 - 2.0 * t) + h23 * m3 * (t - 1.0)) * t * t;
                        }
                    }

                    // convert back to [0.0, 1.0]
                    float targetY = nits / maxOutLumi;
                    return color * (targetY / max(1e-6, colorY));
=======
void ProgramCache::generateToneMappingProcess(Formatter& fs, const Key& needs) {
    // Convert relative light to absolute light.
    switch (needs.getInputTF()) {
        case Key::INPUT_TF_ST2084:
            fs << R"__SHADER__(
                highp vec3 ScaleLuminance(highp vec3 color) {
                    return color * 10000.0;
>>>>>>> c13cf65e
                }
            )__SHADER__";
            break;
        case Key::INPUT_TF_HLG:
            fs << R"__SHADER__(
<<<<<<< HEAD
                highp vec3 OOTF(const highp vec3 color) {
                    const float maxOutLumi = 500.0;
                    const float gamma = 1.2 + 0.42 * log(maxOutLumi / 1000.0) / log(10.0);
=======
                highp vec3 ScaleLuminance(highp vec3 color) {
>>>>>>> c13cf65e
                    // The formula is:
                    // alpha * pow(Y, gamma - 1.0) * color + beta;
                    // where alpha is 1.0, beta is 0.0 as recommended in
                    // Rec. ITU-R BT.2100-1 TABLE 5.
                    return pow(CalculateY(color), gamma - 1.0) * color;
                }
            )__SHADER__";
            break;
        default:
            fs << R"__SHADER__(
<<<<<<< HEAD
                highp vec3 OOTF(const highp vec3 color) {
=======
                highp vec3 ScaleLuminance(highp vec3 color) {
                    return color * displayMaxLuminance;
                }
            )__SHADER__";
            break;
    }

    // Tone map absolute light to display luminance range.
    switch (needs.getInputTF()) {
        case Key::INPUT_TF_ST2084:
        case Key::INPUT_TF_HLG:
            switch (needs.getOutputTF()) {
                case Key::OUTPUT_TF_HLG:
                    // Right now when mixed PQ and HLG contents are presented,
                    // HLG content will always be converted to PQ. However, for
                    // completeness, we simply clamp the value to [0.0, 1000.0].
                    fs << R"__SHADER__(
                        highp vec3 ToneMap(highp vec3 color) {
                            return clamp(color, 0.0, 1000.0);
                        }
                    )__SHADER__";
                    break;
                case Key::OUTPUT_TF_ST2084:
                    fs << R"__SHADER__(
                        highp vec3 ToneMap(highp vec3 color) {
                            return color;
                        }
                    )__SHADER__";
                    break;
                default:
                    fs << R"__SHADER__(
                        highp vec3 ToneMap(highp vec3 color) {
                            const float maxMasteringLumi = 1000.0;
                            const float maxContentLumi = 1000.0;
                            const float maxInLumi = min(maxMasteringLumi, maxContentLumi);
                            float maxOutLumi = displayMaxLuminance;

                            float nits = color.y;

                            // clamp to max input luminance
                            nits = clamp(nits, 0.0, maxInLumi);

                            // scale [0.0, maxInLumi] to [0.0, maxOutLumi]
                            if (maxInLumi <= maxOutLumi) {
                                nits *= maxOutLumi / maxInLumi;
                            } else {
                                // three control points
                                const float x0 = 10.0;
                                const float y0 = 17.0;
                                float x1 = maxOutLumi * 0.75;
                                float y1 = x1;
                                float x2 = x1 + (maxInLumi - x1) / 2.0;
                                float y2 = y1 + (maxOutLumi - y1) * 0.75;

                                // horizontal distances between the last three control points
                                const float h12 = x2 - x1;
                                const float h23 = maxInLumi - x2;
                                // tangents at the last three control points
                                const float m1 = (y2 - y1) / h12;
                                const float m3 = (maxOutLumi - y2) / h23;
                                const float m2 = (m1 + m3) / 2.0;

                                if (nits < x0) {
                                    // scale [0.0, x0] to [0.0, y0] linearly
                                    const float slope = y0 / x0;
                                    nits *= slope;
                                } else if (nits < x1) {
                                    // scale [x0, x1] to [y0, y1] linearly
                                    const float slope = (y1 - y0) / (x1 - x0);
                                    nits = y0 + (nits - x0) * slope;
                                } else if (nits < x2) {
                                    // scale [x1, x2] to [y1, y2] using Hermite interp
                                    float t = (nits - x1) / h12;
                                    nits = (y1 * (1.0 + 2.0 * t) + h12 * m1 * t) * (1.0 - t) * (1.0 - t) +
                                            (y2 * (3.0 - 2.0 * t) + h12 * m2 * (t - 1.0)) * t * t;
                                } else {
                                    // scale [x2, maxInLumi] to [y2, maxOutLumi] using Hermite interp
                                    float t = (nits - x2) / h23;
                                    nits = (y2 * (1.0 + 2.0 * t) + h23 * m2 * t) * (1.0 - t) * (1.0 - t) +
                                            (maxOutLumi * (3.0 - 2.0 * t) + h23 * m3 * (t - 1.0)) * t * t;
                                }
                            }

                            return color * (nits / max(1e-6, color.y));
                        }
                    )__SHADER__";
                    break;
            }
            break;
        default:
            // TODO(73825729) We need to revert the tone mapping in
            // hardware composer properly.
            fs << R"__SHADER__(
                highp vec3 ToneMap(highp vec3 color) {
>>>>>>> c13cf65e
                    return color;
                }
            )__SHADER__";
            break;
    }
<<<<<<< HEAD
=======

    // convert absolute light to relative light.
    switch (needs.getOutputTF()) {
        case Key::OUTPUT_TF_ST2084:
            fs << R"__SHADER__(
                highp vec3 NormalizeLuminance(highp vec3 color) {
                    return color / 10000.0;
                }
            )__SHADER__";
            break;
        case Key::OUTPUT_TF_HLG:
            fs << R"__SHADER__(
                highp vec3 NormalizeLuminance(highp vec3 color) {
                    return color / 1000.0 * pow(color.y / 1000.0, -0.2 / 1.2);
                }
            )__SHADER__";
            break;
        default:
            fs << R"__SHADER__(
                highp vec3 NormalizeLuminance(highp vec3 color) {
                    return color / displayMaxLuminance;
                }
            )__SHADER__";
            break;
    }
}

// Generate OOTF that modifies the relative scence light to relative display light.
void ProgramCache::generateOOTF(Formatter& fs, const ProgramCache::Key& needs) {
    if (!needs.needsToneMapping()) {
        fs << R"__SHADER__(
            highp vec3 OOTF(const highp vec3 color) {
                return color;
            }
        )__SHADER__";
    } else {
        generateToneMappingProcess(fs, needs);
        fs << R"__SHADER__(
            highp vec3 OOTF(const highp vec3 color) {
                return NormalizeLuminance(ToneMap(ScaleLuminance(color)));
            }
        )__SHADER__";
    }
>>>>>>> c13cf65e
}

// Generate OETF that converts relative display light to signal values,
// both normalized to [0, 1]
void ProgramCache::generateOETF(Formatter& fs, const Key& needs) {
    switch (needs.getOutputTF()) {
        case Key::OUTPUT_TF_SRGB:
            fs << R"__SHADER__(
                float OETF_sRGB(const float linear) {
                    return linear <= 0.0031308 ?
                            linear * 12.92 : (pow(linear, 1.0 / 2.4) * 1.055) - 0.055;
                }

                vec3 OETF_sRGB(const vec3 linear) {
                    return vec3(OETF_sRGB(linear.r), OETF_sRGB(linear.g), OETF_sRGB(linear.b));
                }

                vec3 OETF(const vec3 linear) {
                    return sign(linear.rgb) * OETF_sRGB(abs(linear.rgb));
                }
            )__SHADER__";
            break;
        case Key::OUTPUT_TF_ST2084:
            fs << R"__SHADER__(
                vec3 OETF(const vec3 linear) {
                    const float m1 = (2610.0 / 4096.0) / 4.0;
                    const float m2 = (2523.0 / 4096.0) * 128.0;
                    const float c1 = (3424.0 / 4096.0);
                    const float c2 = (2413.0 / 4096.0) * 32.0;
                    const float c3 = (2392.0 / 4096.0) * 32.0;

                    vec3 tmp = pow(linear, vec3(m1));
                    tmp = (c1 + c2 * tmp) / (1.0 + c3 * tmp);
                    return pow(tmp, vec3(m2));
                }
            )__SHADER__";
            break;
        case Key::OUTPUT_TF_HLG:
            fs << R"__SHADER__(
                highp float OETF_channel(const highp float channel) {
                    const highp float a = 0.17883277;
                    const highp float b = 0.28466892;
                    const highp float c = 0.55991073;
                    return channel <= 1.0 / 12.0 ? sqrt(3.0 * channel) :
                            a * log(12.0 * channel - b) + c;
                }

                vec3 OETF(const highp vec3 color) {
                    return vec3(OETF_channel(color.r), OETF_channel(color.g),
                            OETF_channel(color.b));
                }
            )__SHADER__";
            break;
        default:
            fs << R"__SHADER__(
                vec3 OETF(const vec3 linear) {
                    return linear;
                }
            )__SHADER__";
            break;
    }
}

String8 ProgramCache::generateVertexShader(const Key& needs) {
    Formatter vs;
    if (needs.isTexturing()) {
        vs << "attribute vec4 texCoords;"
           << "varying vec2 outTexCoords;";
    }
    vs << "attribute vec4 position;"
       << "uniform mat4 projection;"
       << "uniform mat4 texture;"
       << "void main(void) {" << indent << "gl_Position = projection * position;";
    if (needs.isTexturing()) {
        vs << "outTexCoords = (texture * texCoords).st;";
    }
    vs << dedent << "}";
    return vs.getString();
}

String8 ProgramCache::generateFragmentShader(const Key& needs) {
    Formatter fs;
    if (needs.getTextureTarget() == Key::TEXTURE_EXT) {
        fs << "#extension GL_OES_EGL_image_external : require";
    }

    // default precision is required-ish in fragment shaders
    fs << "precision mediump float;";

    if (needs.getTextureTarget() == Key::TEXTURE_EXT) {
        fs << "uniform samplerExternalOES sampler;"
           << "varying vec2 outTexCoords;";
    } else if (needs.getTextureTarget() == Key::TEXTURE_2D) {
        fs << "uniform sampler2D sampler;"
           << "varying vec2 outTexCoords;";
    }

    if (needs.getTextureTarget() == Key::TEXTURE_OFF || needs.hasAlpha()) {
        fs << "uniform vec4 color;";
    }

    if (needs.isY410BT2020()) {
        fs << R"__SHADER__(
            vec3 convertY410BT2020(const vec3 color) {
                const vec3 offset = vec3(0.0625, 0.5, 0.5);
                const mat3 transform = mat3(
                    vec3(1.1678,  1.1678, 1.1678),
                    vec3(   0.0, -0.1878, 2.1481),
                    vec3(1.6836, -0.6523,   0.0));
                // Y is in G, U is in R, and V is in B
                return clamp(transform * (color.grb - offset), 0.0, 1.0);
            }
            )__SHADER__";
    }

    if (needs.hasTransformMatrix() || (needs.getInputTF() != needs.getOutputTF())) {
        // Currently, display maximum luminance is needed when doing tone mapping.
        if (needs.needsToneMapping()) {
            fs << "uniform float displayMaxLuminance;";
        }

        if (needs.hasInputTransformMatrix()) {
            fs << "uniform mat3 inputTransformMatrix;";
            fs << R"__SHADER__(
                highp vec3 InputTransform(const highp vec3 color) {
                    return inputTransformMatrix * color;
                }
            )__SHADER__";
        } else {
            fs << R"__SHADER__(
                highp vec3 InputTransform(const highp vec3 color) {
                    return color;
                }
            )__SHADER__";
        }

        // the transformation from a wider colorspace to a narrower one can
        // result in >1.0 or <0.0 pixel values
        if (needs.hasOutputTransformMatrix()) {
            fs << "uniform mat4 outputTransformMatrix;";
            fs << R"__SHADER__(
                highp vec3 OutputTransform(const highp vec3 color) {
                    return clamp(vec3(outputTransformMatrix * vec4(color, 1.0)), 0.0, 1.0);
                }
            )__SHADER__";
        } else {
            fs << R"__SHADER__(
                highp vec3 OutputTransform(const highp vec3 color) {
                    return clamp(color, 0.0, 1.0);
                }
            )__SHADER__";
        }

        generateEOTF(fs, needs);
        generateOOTF(fs, needs);
        generateOETF(fs, needs);
    }

    fs << "void main(void) {" << indent;
    if (needs.isTexturing()) {
        fs << "gl_FragColor = texture2D(sampler, outTexCoords);";
        if (needs.isY410BT2020()) {
            fs << "gl_FragColor.rgb = convertY410BT2020(gl_FragColor.rgb);";
        }
    } else {
        fs << "gl_FragColor.rgb = color.rgb;";
        fs << "gl_FragColor.a = 1.0;";
    }
    if (needs.isOpaque()) {
        fs << "gl_FragColor.a = 1.0;";
    }
    if (needs.hasAlpha()) {
        // modulate the current alpha value with alpha set
        if (needs.isPremultiplied()) {
            // ... and the color too if we're premultiplied
            fs << "gl_FragColor *= color.a;";
        } else {
            fs << "gl_FragColor.a *= color.a;";
        }
    }

    if (needs.hasTransformMatrix() || (needs.getInputTF() != needs.getOutputTF())) {
        if (!needs.isOpaque() && needs.isPremultiplied()) {
            // un-premultiply if needed before linearization
            // avoid divide by 0 by adding 0.5/256 to the alpha channel
            fs << "gl_FragColor.rgb = gl_FragColor.rgb / (gl_FragColor.a + 0.0019);";
        }
        fs << "gl_FragColor.rgb = OETF(OutputTransform(OOTF(InputTransform(EOTF(gl_FragColor.rgb)))));";
        if (!needs.isOpaque() && needs.isPremultiplied()) {
            // and re-premultiply if needed after gamma correction
            fs << "gl_FragColor.rgb = gl_FragColor.rgb * (gl_FragColor.a + 0.0019);";
        }
    }

    fs << dedent << "}";
    return fs.getString();
}

Program* ProgramCache::generateProgram(const Key& needs) {
    // vertex shader
    String8 vs = generateVertexShader(needs);

    // fragment shader
    String8 fs = generateFragmentShader(needs);

    Program* program = new Program(needs, vs.string(), fs.string());
    return program;
}

void ProgramCache::useProgram(const Description& description) {
    // generate the key for the shader based on the description
    Key needs(computeKey(description));

    // look-up the program in the cache
    Program* program = mCache.valueFor(needs);
    if (program == nullptr) {
        // we didn't find our program, so generate one...
        nsecs_t time = -systemTime();
        program = generateProgram(needs);
        mCache.add(needs, program);
        time += systemTime();

        // ALOGD(">>> generated new program: needs=%08X, time=%u ms (%d programs)",
        //        needs.mNeeds, uint32_t(ns2ms(time)), mCache.size());
    }

    // here we have a suitable program for this description
    if (program->isValid()) {
        program->use();
        program->setUniforms(description);
    }
}

} /* namespace android */<|MERGE_RESOLUTION|>--- conflicted
+++ resolved
@@ -232,82 +232,6 @@
     }
 }
 
-<<<<<<< HEAD
-// Generate OOTF that modifies the relative scence light to relative display light.
-void ProgramCache::generateOOTF(Formatter& fs, const Key& needs) {
-    fs << R"__SHADER__(
-        highp float CalculateY(const highp vec3 color) {
-            // BT2020 standard uses the unadjusted KR = 0.2627,
-            // KB = 0.0593 luminance interpretation for RGB conversion.
-            return color.r * 0.262700 + color.g * 0.677998 + color.b * 0.059302;
-        }
-    )__SHADER__";
-
-    // Generate OOTF that modifies the relative display light.
-    switch(needs.getInputTF()) {
-        case Key::INPUT_TF_ST2084:
-            fs << R"__SHADER__(
-                highp vec3 OOTF(const highp vec3 color) {
-                    const float maxLumi = 10000.0;
-                    const float maxMasteringLumi = 1000.0;
-                    const float maxContentLumi = 1000.0;
-                    const float maxInLumi = min(maxMasteringLumi, maxContentLumi);
-                    float maxOutLumi = displayMaxLuminance;
-
-                    // Calculate Y value in XYZ color space.
-                    float colorY = CalculateY(color);
-
-                    // convert to nits first
-                    float nits = colorY * maxLumi;
-
-                    // clamp to max input luminance
-                    nits = clamp(nits, 0.0, maxInLumi);
-
-                    // scale [0.0, maxInLumi] to [0.0, maxOutLumi]
-                    if (maxInLumi <= maxOutLumi) {
-                        nits *= maxOutLumi / maxInLumi;
-                    } else {
-                        // three control points
-                        const float x0 = 10.0;
-                        const float y0 = 17.0;
-                        float x1 = maxOutLumi * 0.75;
-                        float y1 = x1;
-                        float x2 = x1 + (maxInLumi - x1) / 2.0;
-                        float y2 = y1 + (maxOutLumi - y1) * 0.75;
-
-                        // horizontal distances between the last three control points
-                        float h12 = x2 - x1;
-                        float h23 = maxInLumi - x2;
-                        // tangents at the last three control points
-                        float m1 = (y2 - y1) / h12;
-                        float m3 = (maxOutLumi - y2) / h23;
-                        float m2 = (m1 + m3) / 2.0;
-
-                        if (nits < x0) {
-                            // scale [0.0, x0] to [0.0, y0] linearly
-                            const float slope = y0 / x0;
-                            nits *= slope;
-                        } else if (nits < x1) {
-                            // scale [x0, x1] to [y0, y1] linearly
-                            float slope = (y1 - y0) / (x1 - x0);
-                            nits = y0 + (nits - x0) * slope;
-                        } else if (nits < x2) {
-                            // scale [x1, x2] to [y1, y2] using Hermite interp
-                            float t = (nits - x1) / h12;
-                            nits = (y1 * (1.0 + 2.0 * t) + h12 * m1 * t) * (1.0 - t) * (1.0 - t) +
-                                    (y2 * (3.0 - 2.0 * t) + h12 * m2 * (t - 1.0)) * t * t;
-                        } else {
-                            // scale [x2, maxInLumi] to [y2, maxOutLumi] using Hermite interp
-                            float t = (nits - x2) / h23;
-                            nits = (y2 * (1.0 + 2.0 * t) + h23 * m2 * t) * (1.0 - t) * (1.0 - t) +
-                                    (maxOutLumi * (3.0 - 2.0 * t) + h23 * m3 * (t - 1.0)) * t * t;
-                        }
-                    }
-
-                    // convert back to [0.0, 1.0]
-                    float targetY = nits / maxOutLumi;
-                    return color * (targetY / max(1e-6, colorY));
-=======
 void ProgramCache::generateToneMappingProcess(Formatter& fs, const Key& needs) {
     // Convert relative light to absolute light.
     switch (needs.getInputTF()) {
@@ -315,32 +239,21 @@
             fs << R"__SHADER__(
                 highp vec3 ScaleLuminance(highp vec3 color) {
                     return color * 10000.0;
->>>>>>> c13cf65e
                 }
             )__SHADER__";
             break;
         case Key::INPUT_TF_HLG:
             fs << R"__SHADER__(
-<<<<<<< HEAD
-                highp vec3 OOTF(const highp vec3 color) {
-                    const float maxOutLumi = 500.0;
-                    const float gamma = 1.2 + 0.42 * log(maxOutLumi / 1000.0) / log(10.0);
-=======
                 highp vec3 ScaleLuminance(highp vec3 color) {
->>>>>>> c13cf65e
                     // The formula is:
                     // alpha * pow(Y, gamma - 1.0) * color + beta;
-                    // where alpha is 1.0, beta is 0.0 as recommended in
-                    // Rec. ITU-R BT.2100-1 TABLE 5.
-                    return pow(CalculateY(color), gamma - 1.0) * color;
+                    // where alpha is 1000.0, gamma is 1.2, beta is 0.0.
+                    return color * 1000.0 * pow(color.y, 0.2);
                 }
             )__SHADER__";
             break;
         default:
             fs << R"__SHADER__(
-<<<<<<< HEAD
-                highp vec3 OOTF(const highp vec3 color) {
-=======
                 highp vec3 ScaleLuminance(highp vec3 color) {
                     return color * displayMaxLuminance;
                 }
@@ -435,14 +348,11 @@
             // hardware composer properly.
             fs << R"__SHADER__(
                 highp vec3 ToneMap(highp vec3 color) {
->>>>>>> c13cf65e
                     return color;
                 }
             )__SHADER__";
             break;
     }
-<<<<<<< HEAD
-=======
 
     // convert absolute light to relative light.
     switch (needs.getOutputTF()) {
@@ -486,7 +396,6 @@
             }
         )__SHADER__";
     }
->>>>>>> c13cf65e
 }
 
 // Generate OETF that converts relative display light to signal values,
